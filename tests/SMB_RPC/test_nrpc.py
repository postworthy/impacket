# Impacket - Collection of Python classes for working with network protocols.
#
# SECUREAUTH LABS. Copyright (C) 2021 SecureAuth Corporation. All rights reserved.
#
# This software is provided under a slightly modified version
# of the Apache Software License. See the accompanying LICENSE file
# for more information.
#
# Tested so far:
#   DsrGetDcNameEx2
#   DsrGetDcNameEx
#   DsrGetDcName
#   NetrGetDCName
#   NetrGetAnyDCName
#   DsrGetSiteName
#   DsrGetDcSiteCoverageW
#   DsrAddressToSiteNamesW
#   DsrAddressToSiteNamesExW
#   DsrDeregisterDnsHostRecords
#   NetrServerReqChallenge
#   NetrServerAuthenticate3
#   NetrServerAuthenticate2
#   NetrServerAuthenticate
#   NetrServerTrustPasswordsGet
#   NetrLogonGetCapabilities
#   NetrDatabaseDeltas
#   NetrDatabaseSync2
#   NetrDatabaseSync
#   DsrEnumerateDomainTrusts
#   NetrEnumerateTrustedDomainsEx
#   NetrEnumerateTrustedDomains
#   NetrGetForestTrustInformation
#   DsrGetForestTrustInformation
#   NetrServerGetTrustInfo
#   NetrLogonGetTrustRid
#   NetrLogonComputeServerDigest
#   NetrLogonComputeClientDigest
#   NetrLogonSendToSam
#   NetrLogonSetServiceBits
#   NetrLogonGetTimeServiceParentDomain
#   NetrLogonControl2Ex
#   NetrLogonControl2
#   NetrLogonControl
#   NetrLogonUasLogon
#   NetrLogonGetDomainInfo
#   NetrServerPasswordSet2
#
# Not yet:
#   DSRUpdateReadOnlyServerDnsRecords
#   NetrServerPasswordGet
#   NetrLogonSamLogonEx
#   NetrLogonSamLogonWithFlags
#   NetrLogonSamLogon
#   NetrLogonSamLogoff
#   NetrDatabaseRedo
# 
# Shouldn't dump errors against a win7
#
<<<<<<< HEAD
################################################################################
import pytest
=======
>>>>>>> cd4fe47c
import unittest
from tests import RemoteTestCase

from struct import pack, unpack
from binascii import unhexlify

from impacket.dcerpc.v5 import transport
from impacket.dcerpc.v5 import epm, nrpc
from impacket.dcerpc.v5.dtypes import NULL
from impacket import ntlm


class NRPCTests(RemoteTestCase):

    def connect(self):
        rpctransport = transport.DCERPCTransportFactory(self.stringBinding)
        if hasattr(rpctransport, 'set_credentials'):
            # This method exists only for selected protocol sequences.
            rpctransport.set_credentials(self.machine_user, '', self.domain, self.machine_user_lmhash, self.machine_user_nthash)
        dce = rpctransport.get_dce_rpc()
        # dce.set_auth_level(RPC_C_AUTHN_LEVEL_PKT_INTEGRITY)
        dce.connect()
        dce.bind(nrpc.MSRPC_UUID_NRPC)
        resp = nrpc.hNetrServerReqChallenge(dce, NULL, self.serverName + '\x00', b'12345678')
        resp.dump()
        serverChallenge = resp['ServerChallenge']

        nthash = unhexlify(self.machine_user_nthash) if self.machine_user_nthash else None
        self.sessionKey = nrpc.ComputeSessionKeyStrongKey('', b'12345678', serverChallenge, nthash)

        ppp = nrpc.ComputeNetlogonCredential(b'12345678', self.sessionKey)

        try:
            resp = nrpc.hNetrServerAuthenticate3(dce, NULL, self.machine_user + '\x00',
                                                 nrpc.NETLOGON_SECURE_CHANNEL_TYPE.WorkstationSecureChannel,
                                                 self.serverName + '\x00', ppp, 0x600FFFFF)
            resp.dump()
        except Exception as e:
            if str(e).find('STATUS_DOWNGRADE_DETECTED') < 0:
                raise

        self.clientStoredCredential = pack('<Q', unpack('<Q', ppp)[0] + 10)

        # dce.set_auth_type(RPC_C_AUTHN_NETLOGON)
        # dce.set_auth_level(RPC_C_AUTHN_LEVEL_PKT_INTEGRITY)
        # dce2 = dce.alter_ctx(nrpc.MSRPC_UUID_NRPC)
        # dce2.set_session_key(self.sessionKey)

        return dce, rpctransport

    def update_authenticator(self):
        authenticator = nrpc.NETLOGON_AUTHENTICATOR()
        authenticator['Credential'] = nrpc.ComputeNetlogonCredential(self.clientStoredCredential, self.sessionKey)
        authenticator['Timestamp'] = 10
        return authenticator

    def test_DsrGetDcNameEx2(self):
        dce, rpctransport = self.connect()
        request = nrpc.DsrGetDcNameEx2()
        request['ComputerName'] = NULL
        request['AccountName'] = 'Administrator\x00'
        request['AllowableAccountControlBits'] = 1 << 9
        request['DomainName'] = NULL
        request['DomainGuid'] = NULL
        request['SiteName'] = NULL
        request['Flags'] = 0

        resp = dce.request(request)
        resp.dump()

    def test_hDsrGetDcNameEx2(self):
        dce, rpctransport = self.connect()
        resp = nrpc.hDsrGetDcNameEx2(dce, NULL, 'Administrator\x00', 1 << 9, NULL, NULL, NULL, 0)
        resp.dump()

    def test_DsrGetDcNameEx(self):
        dce, rpctransport = self.connect()
        request = nrpc.DsrGetDcNameEx()
        request['ComputerName'] = NULL
        request['DomainName'] = NULL
        request['DomainGuid'] = NULL
        request['SiteName'] = NULL
        request['Flags'] = 0

        resp = dce.request(request)
        resp.dump()

    def test_hDsrGetDcNameEx(self):
        dce, rpctransport = self.connect()
        resp = nrpc.hDsrGetDcNameEx(dce, NULL, NULL, NULL, NULL, 0)
        resp.dump()

    def test_DsrGetDcName(self):
        dce, rpctransport = self.connect()
        request = nrpc.DsrGetDcName()
        request['ComputerName'] = NULL
        request['DomainName'] = NULL
        request['DomainGuid'] = NULL
        request['SiteGuid'] = NULL
        request['Flags'] = 0

        resp = dce.request(request)
        resp.dump()

    def test_hDsrGetDcName(self):
        dce, rpctransport = self.connect()
        resp = nrpc.hDsrGetDcName(dce, NULL, NULL, NULL, NULL, 0)
        resp.dump()

    def test_NetrGetDCName(self):
        dce, rpctransport = self.connect()
        request = nrpc.NetrGetDCName()
        request['ServerName'] = '\x00' * 20
        request['DomainName'] = self.domain.split('.')[0] + '\x00'

        resp = dce.request(request)
        resp.dump()

    def test_hNetrGetDCName(self):
        dce, rpctransport = self.connect()
        resp = nrpc.hNetrGetDCName(dce, '\x00' * 20, self.domain.split('.')[0] + '\x00')
        resp.dump()

    def test_NetrGetAnyDCName(self):
        dce, rpctransport = self.connect()
        request = nrpc.NetrGetAnyDCName()
        request['ServerName'] = NULL
        request['DomainName'] = self.domain + '\x00'

        try:
            resp = dce.request(request)
            resp.dump()
        except Exception as e:
            if str(e).find('ERROR_NO_SUCH_DOMAIN') < 0:
                raise

    def test_hNetrGetAnyDCName(self):
        dce, rpctransport = self.connect()
        try:
            resp = nrpc.hNetrGetAnyDCName(dce, '\x00' * 20, self.domain + '\x00')
            resp.dump()
        except Exception as e:
            if str(e).find('ERROR_NO_SUCH_DOMAIN') < 0:
                raise

    def test_DsrGetSiteName(self):
        dce, rpctransport = self.connect()
        request = nrpc.DsrGetSiteName()
        request['ComputerName'] = NULL

        resp = dce.request(request)
        resp.dump()

    def test_hDsrGetSiteName(self):
        dce, rpctransport = self.connect()
        resp = nrpc.hDsrGetSiteName(dce, NULL)
        resp.dump()

    def test_DsrGetDcSiteCoverageW(self):
        dce, rpctransport = self.connect()
        request = nrpc.DsrGetDcSiteCoverageW()
        request['ServerName'] = NULL

        resp = dce.request(request)
        resp.dump()

    def test_hDsrGetDcSiteCoverageW(self):
        dce, rpctransport = self.connect()
        resp = nrpc.hDsrGetDcSiteCoverageW(dce, NULL)
        resp.dump()

    def test_DsrAddressToSiteNamesW(self):
        dce, rpctransport = self.connect()
        request = nrpc.DsrAddressToSiteNamesW()
        request['ComputerName'] = NULL
        request['EntryCount'] = 1
        addr = nrpc.IPv4Address()
        import socket
        addr['AddressFamily'] = socket.AF_INET
        addr['Port'] = 0
        addr['Address'] = unpack('>L', socket.inet_aton(self.machine))[0]
        socketAddress = nrpc.NL_SOCKET_ADDRESS()
        socketAddress['lpSockaddr'] = list(addr.getData())
        socketAddress['iSockaddrLength'] = len(addr.getData())
        request['SocketAddresses'].append(socketAddress)

        resp = dce.request(request)
        resp.dump()

    def test_hDsrAddressToSiteNamesW(self):
        dce, rpctransport = self.connect()
        request = nrpc.DsrAddressToSiteNamesW()
        request['ComputerName'] = NULL
        request['EntryCount'] = 1
        addr = nrpc.IPv4Address()
        import socket
        addr['AddressFamily'] = socket.AF_INET
        addr['Port'] = 0
        addr['Address'] = unpack('>L', socket.inet_aton(self.machine))[0]
        socketAddress = nrpc.NL_SOCKET_ADDRESS()
        socketAddress['lpSockaddr'] = list(addr.getData())
        socketAddress['iSockaddrLength'] = len(addr.getData())
        request['SocketAddresses'].append(socketAddress)

        resp = dce.request(request)
        resp.dump()

    def test_DsrAddressToSiteNamesExW(self):
        dce, rpctransport = self.connect()
        request = nrpc.DsrAddressToSiteNamesExW()
        request['ComputerName'] = NULL
        request['EntryCount'] = 1
        addr = nrpc.IPv4Address()
        import socket
        addr['AddressFamily'] = socket.AF_INET
        addr['Port'] = 0
        addr['Address'] = unpack('>L', socket.inet_aton(self.machine))[0]
        socketAddress = nrpc.NL_SOCKET_ADDRESS()
        socketAddress['lpSockaddr'] = list(addr.getData())
        socketAddress['iSockaddrLength'] = len(addr.getData())
        request['SocketAddresses'].append(socketAddress)

        resp = dce.request(request)
        resp.dump()

    def test_DsrDeregisterDnsHostRecords(self):
        dce, rpctransport = self.connect()
        request = nrpc.DsrDeregisterDnsHostRecords()
        request['ServerName'] = NULL
        request['DnsDomainName'] = 'BETUS\x00'
        request['DomainGuid'] = NULL
        request['DsaGuid'] = NULL
        request['DnsHostName'] = 'BETUS\x00'

        try:
            resp = dce.request(request)
            resp.dump()
        except Exception as e:
            if str(e).find('rpc_s_access_denied') < 0:
                raise

    def test_NetrServerReqChallenge_NetrServerAuthenticate3(self):
        dce, rpctransport = self.connect()
        request = nrpc.NetrServerReqChallenge()
        request['PrimaryName'] = NULL
        request['ComputerName'] = self.serverName + '\x00'
        request['ClientChallenge'] = b'12345678'

        resp = dce.request(request)
        resp.dump()
        serverChallenge = resp['ServerChallenge']

        nthash = unhexlify(self.machine_user_nthash) if self.machine_user_nthash else None
        sessionKey = nrpc.ComputeSessionKeyStrongKey(self.password, b'12345678', serverChallenge, nthash)

        ppp = nrpc.ComputeNetlogonCredential(b'12345678', sessionKey)

        request = nrpc.NetrServerAuthenticate3()
        request['PrimaryName'] = NULL
        request['AccountName'] = self.machine_user + '\x00'
        request['SecureChannelType'] = nrpc.NETLOGON_SECURE_CHANNEL_TYPE.WorkstationSecureChannel
        request['ComputerName'] = self.serverName + '\x00'
        request['ClientCredential'] = ppp
        request['NegotiateFlags'] = 0x600FFFFF

        resp = dce.request(request)
        resp.dump()

    def test_hNetrServerReqChallenge_hNetrServerAuthenticate3(self):
        dce, rpctransport = self.connect()
        resp = nrpc.hNetrServerReqChallenge(dce, NULL, self.serverName + '\x00', b'12345678')
        resp.dump()
        serverChallenge = resp['ServerChallenge']

        nthash = unhexlify(self.machine_user_nthash) if self.machine_user_nthash else None
        sessionKey = nrpc.ComputeSessionKeyStrongKey(self.password, b'12345678', serverChallenge, nthash)

        ppp = nrpc.ComputeNetlogonCredential(b'12345678', sessionKey)

        resp = nrpc.hNetrServerAuthenticate3(dce, NULL, self.machine_user + '\x00',
                                             nrpc.NETLOGON_SECURE_CHANNEL_TYPE.WorkstationSecureChannel
                                             , self.serverName + '\x00', ppp, 0x600FFFFF)
        resp.dump()

    def test_NetrServerReqChallenge_hNetrServerAuthenticate2(self):
        dce, rpctransport = self.connect()
        request = nrpc.NetrServerReqChallenge()
        request['PrimaryName'] = NULL
        request['ComputerName'] = self.serverName + '\x00'
        request['ClientChallenge'] = b'12345678'

        resp = dce.request(request)
        resp.dump()
        serverChallenge = resp['ServerChallenge']

        nthash = unhexlify(self.machine_user_nthash) if self.machine_user_nthash else None
        sessionKey = nrpc.ComputeSessionKeyStrongKey(self.password, b'12345678', serverChallenge, nthash)

        ppp = nrpc.ComputeNetlogonCredential(b'12345678', sessionKey)

        resp = nrpc.hNetrServerAuthenticate2(dce, NULL, self.machine_user + '\x00',
                                             nrpc.NETLOGON_SECURE_CHANNEL_TYPE.WorkstationSecureChannel
                                             , self.serverName + '\x00', ppp, 0x600FFFFF)
        resp.dump()

    def test_hNetrServerReqChallenge_NetrServerAuthenticate2(self):
        dce, rpctransport = self.connect()
        resp = nrpc.hNetrServerReqChallenge(dce, NULL, self.serverName + '\x00', b'12345678')
        resp.dump()
        serverChallenge = resp['ServerChallenge']

        nthash = unhexlify(self.machine_user_nthash) if self.machine_user_nthash else None
        sessionKey = nrpc.ComputeSessionKeyStrongKey(self.password, b'12345678', serverChallenge, nthash)

        ppp = nrpc.ComputeNetlogonCredential(b'12345678', sessionKey)

        request = nrpc.NetrServerAuthenticate2()
        request['PrimaryName'] = NULL
        request['AccountName'] = self.machine_user + '\x00'
        request['SecureChannelType'] = nrpc.NETLOGON_SECURE_CHANNEL_TYPE.WorkstationSecureChannel
        request['ComputerName'] = self.serverName + '\x00'
        request['ClientCredential'] = ppp
        request['NegotiateFlags'] = 0x600FFFFF

        resp = dce.request(request)
        resp.dump()

    def test_NetrServerReqChallenge_NetrServerAuthenticate(self):
        dce, rpctransport = self.connect()
        request = nrpc.NetrServerReqChallenge()
        request['PrimaryName'] = NULL
        request['ComputerName'] = self.serverName + '\x00'
        request['ClientChallenge'] = b'12345678'

        resp = dce.request(request)
        resp.dump()
        serverChallenge = resp['ServerChallenge']

        nthash = unhexlify(self.machine_user_nthash) if self.machine_user_nthash else None
        sessionKey = nrpc.ComputeSessionKeyStrongKey(self.password, b'12345678', serverChallenge, nthash)

        ppp = nrpc.ComputeNetlogonCredential(b'12345678', sessionKey)

        request = nrpc.NetrServerAuthenticate()
        request['PrimaryName'] = NULL
        request['AccountName'] = self.machine_user + '\x00'
        request['SecureChannelType'] = nrpc.NETLOGON_SECURE_CHANNEL_TYPE.WorkstationSecureChannel
        request['ComputerName'] = self.serverName + '\x00'
        request['ClientCredential'] = ppp

        try:
            resp = dce.request(request)
            resp.dump()
        except Exception as e:
            if str(e).find('STATUS_DOWNGRADE_DETECTED') < 0:
                raise

    def test_hNetrServerReqChallenge_hNetrServerAuthenticate(self):
        dce, rpctransport = self.connect()
        resp = nrpc.hNetrServerReqChallenge(dce, NULL, self.serverName + '\x00', b'12345678')
        resp.dump()
        serverChallenge = resp['ServerChallenge']

        nthash = unhexlify(self.machine_user_nthash) if self.machine_user_nthash else None
        sessionKey = nrpc.ComputeSessionKeyStrongKey(self.password, b'12345678', serverChallenge, nthash)

        ppp = nrpc.ComputeNetlogonCredential(b'12345678', sessionKey)

        resp.dump()
        try:
            resp = nrpc.hNetrServerAuthenticate(dce, NULL, self.machine_user + '\x00',
                                                nrpc.NETLOGON_SECURE_CHANNEL_TYPE.WorkstationSecureChannel,
                                                self.serverName + '\x00', ppp)
            resp.dump()
        except Exception as e:
            if str(e).find('STATUS_DOWNGRADE_DETECTED') < 0:
                raise

    def test_NetrServerPasswordGet(self):
        dce, rpctransport = self.connect()
        request = nrpc.NetrServerPasswordGet()
        request['PrimaryName'] = NULL
        request['AccountName'] = self.machine_user + '\x00'
        request['AccountType'] = nrpc.NETLOGON_SECURE_CHANNEL_TYPE.WorkstationSecureChannel
        request['ComputerName'] = self.serverName + '\x00'
        request['Authenticator'] = self.update_authenticator()

        try:
            resp = dce.request(request)
            resp.dump()
        except Exception as e:
            if str(e).find('STATUS_ACCESS_DENIED') < 0:
                raise

    def test_hNetrServerPasswordGet(self):
        dce, rpctransport = self.connect()
        try:
            resp = nrpc.hNetrServerPasswordGet(dce, NULL, self.machine_user + '\x00',
                                               nrpc.NETLOGON_SECURE_CHANNEL_TYPE.WorkstationSecureChannel,
                                               self.serverName + '\x00', self.update_authenticator())
            resp.dump()
        except Exception as e:
            if str(e).find('STATUS_ACCESS_DENIED') < 0:
                raise

    def test_NetrServerTrustPasswordsGet(self):
        dce, rpctransport = self.connect()
        request = nrpc.NetrServerTrustPasswordsGet()
        request['TrustedDcName'] = NULL
        request['AccountName'] = self.machine_user + '\x00'
        request['SecureChannelType'] = nrpc.NETLOGON_SECURE_CHANNEL_TYPE.WorkstationSecureChannel
        request['ComputerName'] = self.serverName + '\x00'
        request['Authenticator'] = self.update_authenticator()

        resp = dce.request(request)
        resp.dump()

    def aaa_hNetrServerTrustPasswordsGet(self):
        dce, rpctransport = self.connect()
        resp = nrpc.hNetrServerTrustPasswordsGet(dce, NULL, self.machine_user,
                                                 nrpc.NETLOGON_SECURE_CHANNEL_TYPE.WorkstationSecureChannel,
                                                 self.serverName, self.update_authenticator())
        resp.dump()

    def test_NetrServerPasswordSet2(self):
        # It doesn't do much, should throw STATUS_ACCESS_DENIED
        dce, rpctransport = self.connect()
        request = nrpc.NetrServerPasswordSet2()
        request['PrimaryName'] = NULL
        request['AccountName'] = self.machine_user + '\x00'
        request['SecureChannelType'] = nrpc.NETLOGON_SECURE_CHANNEL_TYPE.WorkstationSecureChannel
        request['ComputerName'] = self.serverName + '\x00'
        request['Authenticator'] = self.update_authenticator()
        cnp = nrpc.NL_TRUST_PASSWORD()
        cnp['Buffer'] = b'\x00'*512
        cnp['Length'] = 0x8

        request['ClearNewPassword'] = cnp.getData()
        #request['ClearNewPassword'] = nrpc.NL_TRUST_PASSWORD()
        #request['ClearNewPassword']['Buffer'] = b'\x00' *512
        #request['ClearNewPassword']['Length'] = 0x8

        try:
            request.dump()
            resp = dce.request(request)
            resp.dump()
        except Exception as e:
            if str(e).find('STATUS_ACCESS_DENIED') < 0:
                raise
            
    def test_hNetrServerPasswordSet2(self):
        # It doesn't do much, should throw STATUS_ACCESS_DENIED
        dce, rpctransport = self.connect()
        cnp = nrpc.NL_TRUST_PASSWORD()
        cnp['Buffer'] = b'\x00'*512
        cnp['Length'] = 0x8

        try:
            resp = nrpc.hNetrServerPasswordSet2(dce, NULL, self.machine_user,
                                                 nrpc.NETLOGON_SECURE_CHANNEL_TYPE.WorkstationSecureChannel,
                                                 self.serverName, self.update_authenticator(), cnp.getData())
            resp.dump()
        except Exception as e:
            if str(e).find('STATUS_ACCESS_DENIED') < 0:
                raise

    def test_NetrLogonGetDomainInfo(self):
        dce, rpctransport = self.connect()
        request = nrpc.NetrLogonGetDomainInfo()
        request['ServerName'] = '\x00' * 20
        request['ComputerName'] = self.serverName + '\x00'
        request['Authenticator'] = self.update_authenticator()
        request['ReturnAuthenticator']['Credential'] = b'\x00' * 8
        request['ReturnAuthenticator']['Timestamp'] = 0
        request['Level'] = 1
        request['WkstaBuffer']['tag'] = 1
        request['WkstaBuffer']['WorkstationInfo']['DnsHostName'] = NULL
        request['WkstaBuffer']['WorkstationInfo']['SiteName'] = NULL
        request['WkstaBuffer']['WorkstationInfo']['OsName'] = ''
        request['WkstaBuffer']['WorkstationInfo']['Dummy1'] = NULL
        request['WkstaBuffer']['WorkstationInfo']['Dummy2'] = NULL
        request['WkstaBuffer']['WorkstationInfo']['Dummy3'] = NULL
        request['WkstaBuffer']['WorkstationInfo']['Dummy4'] = NULL
        resp = dce.request(request)
        resp.dump()

    def test_hNetrLogonGetDomainInfo(self):
        dce, rpctransport = self.connect()
        resp = nrpc.hNetrLogonGetDomainInfo(dce, '\x00' * 20, self.serverName, self.update_authenticator(), 0, 1)
        resp.dump()

    def test_NetrLogonGetCapabilities(self):
        dce, rpctransport = self.connect()
        request = nrpc.NetrLogonGetCapabilities()
        request['ServerName'] = '\x00' * 20
        request['ComputerName'] = self.serverName + '\x00'
        request['Authenticator'] = self.update_authenticator()
        request['ReturnAuthenticator']['Credential'] = b'\x00' * 8
        request['ReturnAuthenticator']['Timestamp'] = 0
        request['QueryLevel'] = 1
        resp = dce.request(request)
        resp.dump()

    def test_hNetrLogonGetCapabilities(self):
        dce, rpctransport = self.connect()
        resp = nrpc.hNetrLogonGetCapabilities(dce, '\x00' * 20, self.serverName + '\x00', self.update_authenticator(),
                                              0)
        resp.dump()

    def test_NetrLogonSamLogonEx(self):
        dce, rpctransport = self.connect()
        request = nrpc.NetrLogonSamLogonEx()
        request['LogonServer'] = '\x00'
        request['ComputerName'] = self.serverName + '\x00'


        request['LogonLevel'] = nrpc.NETLOGON_LOGON_INFO_CLASS.NetlogonInteractiveInformation
        request['LogonInformation']['tag'] = nrpc.NETLOGON_LOGON_INFO_CLASS.NetlogonInteractiveInformation
        request['LogonInformation']['LogonInteractive']['Identity']['LogonDomainName'] = self.domain.split('.')[0]
        request['LogonInformation']['LogonInteractive']['Identity'][
            'ParameterControl'] = 2 + 2 ** 14 + 2 ** 7 + 2 ** 9 + 2 ** 5 + 2 ** 11
        request['LogonInformation']['LogonInteractive']['Identity']['UserName'] = self.username
        request['LogonInformation']['LogonInteractive']['Identity']['Workstation'] = ''

        if len(self.hashes):
            lmhash = unhexlify(self.lmhash)
            nthash = unhexlify(self.nthash)
        else:
            lmhash = ntlm.LMOWFv1(self.password)
            nthash = ntlm.NTOWFv1(self.password)
        try:
            from Cryptodome.Cipher import ARC4
        except Exception:
            print("Warning: You don't have any crypto installed. You need pycryptodomex")
            print("See https://pypi.org/project/pycryptodomex/")

        rc4 = ARC4.new(self.sessionKey)
        lmhash = rc4.encrypt(lmhash)
        rc4 = ARC4.new(self.sessionKey)
        nthash = rc4.encrypt(nthash)

        request['LogonInformation']['LogonInteractive']['LmOwfPassword'] = lmhash
        request['LogonInformation']['LogonInteractive']['NtOwfPassword'] = nthash
        request['ValidationLevel'] = nrpc.NETLOGON_VALIDATION_INFO_CLASS.NetlogonValidationSamInfo4
        request['ExtraFlags'] = 1
        try:
            resp = dce.request(request)
            resp.dump()
        except Exception as e:
            if str(e).find('STATUS_INTERNAL_ERROR') < 0:
                raise   

    def test_NetrLogonSamLogonWithFlags(self):
        dce, rpctransport = self.connect()
        request = nrpc.NetrLogonSamLogonWithFlags()
        request['LogonServer'] = '\x00'
        request['ComputerName'] = self.serverName + '\x00'
        request['LogonLevel'] = nrpc.NETLOGON_LOGON_INFO_CLASS.NetlogonInteractiveInformation
        request['LogonInformation']['tag'] = nrpc.NETLOGON_LOGON_INFO_CLASS.NetlogonInteractiveInformation
        request['LogonInformation']['LogonInteractive']['Identity']['LogonDomainName'] = self.domain
        request['LogonInformation']['LogonInteractive']['Identity'][
            'ParameterControl'] = 2 + 2 ** 14 + 2 ** 7 + 2 ** 9 + 2 ** 5 + 2 ** 11
        request['LogonInformation']['LogonInteractive']['Identity']['UserName'] = self.username
        request['LogonInformation']['LogonInteractive']['Identity']['Workstation'] = ''
        if len(self.hashes):
            lmhash = unhexlify(self.lmhash)
            nthash = unhexlify(self.nthash)
        else:
            lmhash = ntlm.LMOWFv1(self.password)
            nthash = ntlm.NTOWFv1(self.password)

        try:
            from Cryptodome.Cipher import ARC4
        except Exception:
            print("Warning: You don't have any crypto installed. You need pycryptodomex")
            print("See https://pypi.org/project/pycryptodomex/")

        rc4 = ARC4.new(self.sessionKey)
        lmhash = rc4.encrypt(lmhash)
        rc4 = ARC4.new(self.sessionKey)
        nthash = rc4.encrypt(nthash)

        request['LogonInformation']['LogonInteractive']['LmOwfPassword'] = lmhash
        request['LogonInformation']['LogonInteractive']['NtOwfPassword'] = nthash
        request['ValidationLevel'] = nrpc.NETLOGON_VALIDATION_INFO_CLASS.NetlogonValidationSamInfo4
        request['Authenticator'] = self.update_authenticator()
        request['ReturnAuthenticator']['Credential'] = b'\x00' * 8
        request['ReturnAuthenticator']['Timestamp'] = 0
        request['ExtraFlags'] = 0
        try:
            resp = dce.request(request)
            resp.dump()
        except Exception as e:
            if str(e).find('STATUS_NO_SUCH_USER') < 0:
                raise

    def test_NetrLogonSamLogon(self):
        dce, rpctransport = self.connect()
        request = nrpc.NetrLogonSamLogon()
        request['LogonServer'] = '\x00'
        request['ComputerName'] = self.serverName + '\x00'
        request['LogonLevel'] = nrpc.NETLOGON_LOGON_INFO_CLASS.NetlogonInteractiveInformation
        request['LogonInformation']['tag'] = nrpc.NETLOGON_LOGON_INFO_CLASS.NetlogonInteractiveInformation
        request['LogonInformation']['LogonInteractive']['Identity']['LogonDomainName'] = self.domain
        request['LogonInformation']['LogonInteractive']['Identity']['ParameterControl'] = 2
        request['LogonInformation']['LogonInteractive']['Identity']['UserName'] = self.username
        request['LogonInformation']['LogonInteractive']['Identity']['Workstation'] = ''
        if len(self.hashes):
            lmhash = unhexlify(self.lmhash)
            nthash = unhexlify(self.nthash)
        else:
            lmhash = ntlm.LMOWFv1(self.password)
            nthash = ntlm.NTOWFv1(self.password)

        try:
            from Cryptodome.Cipher import ARC4
        except Exception:
            print("Warning: You don't have any crypto installed. You need PyCrypto")
            print("See http://www.pycrypto.org/")

        rc4 = ARC4.new(self.sessionKey)
        lmhash = rc4.encrypt(lmhash)
        rc4 = ARC4.new(self.sessionKey)
        nthash = rc4.encrypt(nthash)

        request['LogonInformation']['LogonInteractive']['LmOwfPassword'] = lmhash
        request['LogonInformation']['LogonInteractive']['NtOwfPassword'] = nthash
        request['ValidationLevel'] = nrpc.NETLOGON_VALIDATION_INFO_CLASS.NetlogonValidationSamInfo2
        request['Authenticator'] = self.update_authenticator()
        request['ReturnAuthenticator']['Credential'] = b'\x00' * 8
        request['ReturnAuthenticator']['Timestamp'] = 0
        try:
            resp = dce.request(request)
            resp.dump()
        except Exception as e:
            if str(e).find('STATUS_NO_SUCH_USER') < 0:
                raise

    def test_NetrDatabaseDeltas(self):
        dce, rpctransport = self.connect()
        request = nrpc.NetrDatabaseDeltas()
        request['PrimaryName'] = '\x00' * 20
        request['ComputerName'] = self.serverName + '\x00'
        request['Authenticator'] = self.update_authenticator()
        request['ReturnAuthenticator']['Credential'] = b'\x00' * 8
        request['ReturnAuthenticator']['Timestamp'] = 0
        request['DatabaseID'] = 0
        # request['DomainModifiedCount'] = 1
        request['PreferredMaximumLength'] = 0xffffffff
        try:
            resp = dce.request(request)
            resp.dump()
        except Exception as e:
            if str(e).find('STATUS_NOT_SUPPORTED') < 0:
                raise

    def test_NetrDatabaseSync2(self):
        dce, rpctransport = self.connect()
        request = nrpc.NetrDatabaseSync2()
        request['PrimaryName'] = '\x00' * 20
        request['ComputerName'] = self.serverName + '\x00'
        request['Authenticator'] = self.update_authenticator()
        request['ReturnAuthenticator']['Credential'] = b'\x00' * 8
        request['ReturnAuthenticator']['Timestamp'] = 0
        request['DatabaseID'] = 0
        request['RestartState'] = nrpc.SYNC_STATE.NormalState
        request['SyncContext'] = 0
        request['PreferredMaximumLength'] = 0xffffffff
        try:
            resp = dce.request(request)
            resp.dump()
        except Exception as e:
            if str(e).find('STATUS_NOT_SUPPORTED') < 0:
                raise

    def test_NetrDatabaseSync(self):
        dce, rpctransport = self.connect()
        request = nrpc.NetrDatabaseSync()
        request['PrimaryName'] = '\x00' * 20
        request['ComputerName'] = self.serverName + '\x00'
        request['Authenticator'] = self.update_authenticator()
        request['ReturnAuthenticator']['Credential'] = b'\x00' * 8
        request['ReturnAuthenticator']['Timestamp'] = 0
        request['DatabaseID'] = 0
        request['SyncContext'] = 0
        request['PreferredMaximumLength'] = 0xffffffff
        try:
            resp = dce.request(request)
            resp.dump()
        except Exception as e:
            if str(e).find('STATUS_NOT_SUPPORTED') < 0:
                raise

    def te_NetrDatabaseRedo(self):
        dce, rpctransport = self.connect()
        request = nrpc.NetrDatabaseRedo()
        request['PrimaryName'] = '\x00' * 20
        request['ComputerName'] = self.serverName + '\x00'
        request['Authenticator'] = self.update_authenticator()
        request['ReturnAuthenticator']['Credential'] = '\x00' * 8
        request['ReturnAuthenticator']['Timestamp'] = 0
        request['ChangeLogEntry'] = 0
        request['ChangeLogEntrySize'] = 0
        try:
            resp = dce.request(request)
            resp.dump()
        except Exception as e:
            if str(e).find('STATUS_NOT_SUPPORTED') < 0:
                raise

    def test_DsrEnumerateDomainTrusts(self):
        dce, rpctransport = self.connect()
        request = nrpc.DsrEnumerateDomainTrusts()
        request['ServerName'] = NULL
        request['Flags'] = 1
        try:
            resp = dce.request(request)
            resp.dump()
        except Exception as e:
            if str(e).find('STATUS_NOT_SUPPORTED') < 0:
                raise

    def test_NetrEnumerateTrustedDomainsEx(self):
        dce, rpctransport = self.connect()
        request = nrpc.NetrEnumerateTrustedDomainsEx()
        request['ServerName'] = NULL
        try:
            resp = dce.request(request)
            resp.dump()
        except Exception as e:
            if str(e).find('STATUS_NOT_SUPPORTED') < 0:
                raise

    def test_NetrEnumerateTrustedDomains(self):
        dce, rpctransport = self.connect()
        request = nrpc.NetrEnumerateTrustedDomains()
        request['ServerName'] = NULL
        try:
            resp = dce.request(request)
            resp.dump()
        except Exception as e:
            if str(e).find('STATUS_NOT_SUPPORTED') < 0:
                raise

    def test_NetrGetForestTrustInformation(self):
        dce, rpctransport = self.connect()
        request = nrpc.NetrGetForestTrustInformation()
        request['ServerName'] = NULL
        request['ComputerName'] = self.serverName + '\x00'
        request['Authenticator'] = self.update_authenticator()
        request['ReturnAuthenticator']['Credential'] = b'\x00' * 8
        request['ReturnAuthenticator']['Timestamp'] = 0
        request['Flags'] = 0
        try:
            resp = dce.request(request)
            resp.dump()
        except Exception as e:
            if str(e).find('STATUS_NOT_IMPLEMENTED') < 0:
                raise

    def test_DsrGetForestTrustInformation(self):
        dce, rpctransport = self.connect()
        request = nrpc.DsrGetForestTrustInformation()
        request['ServerName'] = NULL
        request['TrustedDomainName'] = self.domain + '\x00'
        request['Flags'] = 0
        try:
            resp = dce.request(request)
            resp.dump()
        except Exception as e:
            if str(e).find('ERROR_NO_SUCH_DOMAIN') < 0 and str(e).find('rpc_s_access_denied') < 0:
                raise

    def test_NetrServerGetTrustInfo(self):
        dce, rpctransport = self.connect()
        request = nrpc.NetrServerGetTrustInfo()
        request['TrustedDcName'] = NULL
        request['AccountName'] = self.machine_user + '\x00'
        request['SecureChannelType'] = nrpc.NETLOGON_SECURE_CHANNEL_TYPE.WorkstationSecureChannel
        request['ComputerName'] = self.serverName + '\x00'
        request['Authenticator'] = self.update_authenticator()
        try:
            resp = dce.request(request)
            resp.dump()
        except Exception as e:
            if str(e).find('ERROR_NO_SUCH_DOMAIN') < 0:
                raise

    def test_hNetrServerGetTrustInfo(self):
        dce, rpctransport = self.connect()
        try:
            resp = nrpc.hNetrServerGetTrustInfo(dce, NULL, self.machine_user,
                                                nrpc.NETLOGON_SECURE_CHANNEL_TYPE.WorkstationSecureChannel,
                                                self.serverName, self.update_authenticator())
            resp.dump()
        except Exception as e:
            if str(e).find('ERROR_NO_SUCH_DOMAIN') < 0:
                raise

    def test_NetrLogonGetTrustRid(self):
        dce, rpctransport = self.connect()
        request = nrpc.NetrLogonGetTrustRid()
        request['ServerName'] = NULL
        request['DomainName'] = self.domain + '\x00'
        try:
            resp = dce.request(request)
            resp.dump()
        except Exception as e:
            if str(e).find('rpc_s_access_denied') < 0:
                raise

    def test_NetrLogonComputeServerDigest(self):
        dce, rpctransport = self.connect()
        request = nrpc.NetrLogonComputeServerDigest()
        request['ServerName'] = NULL
        request['Rid'] = 1001
        request['Message'] = b'HOLABETOCOMOANDAS\x00'
        request['MessageSize'] = len(b'HOLABETOCOMOANDAS\x00')
        try:
            resp = dce.request(request)
            resp.dump()
        except Exception as e:
            if str(e).find('rpc_s_access_denied') < 0:
                raise

    def test_NetrLogonComputeClientDigest(self):
        dce, rpctransport = self.connect()
        request = nrpc.NetrLogonComputeClientDigest()
        request['ServerName'] = NULL
        request['DomainName'] = self.domain + '\x00'
        request['Message'] = b'HOLABETOCOMOANDAS\x00'
        request['MessageSize'] = len(b'HOLABETOCOMOANDAS\x00')
        try:
            resp = dce.request(request)
            resp.dump()
        except Exception as e:
            if str(e).find('rpc_s_access_denied') < 0:
                raise

    def test_NetrLogonSendToSam(self):
        dce, rpctransport = self.connect()
        request = nrpc.NetrLogonSendToSam()
        request['PrimaryName'] = NULL
        request['ComputerName'] = self.serverName + '\x00'
        request['Authenticator'] = self.update_authenticator()
        request['OpaqueBuffer'] = b'HOLABETOCOMOANDAS\x00'
        request['OpaqueBufferSize'] = len(b'HOLABETOCOMOANDAS\x00')
        try:
            resp = dce.request(request)
            resp.dump()
        except Exception as e:
            if str(e).find('STATUS_ACCESS_DENIED') < 0:
                raise

    def test_NetrLogonSetServiceBits(self):
        dce, rpctransport = self.connect()
        request = nrpc.NetrLogonSetServiceBits()
        request['ServerName'] = NULL
        request['ServiceBitsOfInterest'] = 1 << 7
        request['ServiceBits'] = 1 << 7
        try:
            resp = dce.request(request)
            resp.dump()
        except Exception as e:
            if str(e).find('rpc_s_access_denied') < 0:
                raise

    def te_NetrLogonGetTimeServiceParentDomain(self):
        dce, rpctransport = self.connect()
        request = nrpc.NetrLogonGetTimeServiceParentDomain()
        request['ServerName'] = self.domain + '\x00'
        try:
            resp = dce.request(request)
            resp.dump()
        except Exception as e:
            if str(e).find('rpc_s_access_denied') < 0:
                raise

    def test_NetrLogonControl2Ex(self):
        dce, rpctransport = self.connect()
        request = nrpc.NetrLogonControl2Ex()
        request['ServerName'] = NULL
        request['FunctionCode'] = nrpc.NETLOGON_CONTROL_FIND_USER
        request['QueryLevel'] = 4
        request['Data']['tag'] = 8
        request['Data']['UserName'] = 'normaluser7\x00'

        try:
            resp = dce.request(request)
            resp.dump()
        except Exception as e:
            if str(e).find('rpc_s_access_denied') < 0:
                raise

    def test_NetrLogonControl2(self):
        dce, rpctransport = self.connect()
        request = nrpc.NetrLogonControl2()
        request['ServerName'] = NULL
        request['FunctionCode'] = nrpc.NETLOGON_CONTROL_FIND_USER
        request['QueryLevel'] = 4
        request['Data']['tag'] = 8
        request['Data']['UserName'] = 'normaluser7\x00'

        try:
            resp = dce.request(request)
            resp.dump()
        except Exception as e:
            if str(e).find('rpc_s_access_denied') < 0:
                raise

    def test_NetrLogonControl(self):
        dce, rpctransport = self.connect()
        request = nrpc.NetrLogonControl()
        request['ServerName'] = NULL
        request['FunctionCode'] = nrpc.NETLOGON_CONTROL_QUERY
        request['QueryLevel'] = 4
        request['Data']['tag'] = 65534
        request['Data']['DebugFlag'] = 1
        try:
            resp = dce.request(request)
            resp.dump()
        except Exception as e:
            if str(e).find('ERROR_INVALID_LEVEL') < 0:
                raise

    def test_NetrLogonUasLogon(self):
        dce, rpctransport = self.connect()
        request = nrpc.NetrLogonUasLogon()
        request['ServerName'] = NULL
        request['UserName'] = 'normaluser7\x00'
        request['Workstation'] = self.serverName + '\x00'
        try:
            resp = dce.request(request)
            resp.dump()
        except Exception as e:
            if str(e).find('rpc_s_access_denied') < 0:
                raise

    def test_NetrLogonUasLogoff(self):
        dce, rpctransport = self.connect()
        request = nrpc.NetrLogonUasLogoff()
        request['ServerName'] = NULL
        request['UserName'] = 'normaluser7\x00'
        request['Workstation'] = self.serverName + '\x00'
        try:
            resp = dce.request(request)
            resp.dump()
        except Exception as e:
            if str(e).find('rpc_s_access_denied') < 0:
                raise


@pytest.mark.remote
class TCPTransport(NRPCTests, unittest.TestCase):

    def setUp(self):
        super(TCPTransport, self).setUp()
        self.set_tcp_transport_config(machine_account=True)
        self.stringBinding = epm.hept_map(self.machine, nrpc.MSRPC_UUID_NRPC, protocol='ncacn_ip_tcp')


@pytest.mark.remote
class SMBTransport(NRPCTests, unittest.TestCase):

    def setUp(self):
        super(SMBTransport, self).setUp()
        self.set_smb_transport_config(machine_account=True)
        self.stringBinding = r'ncacn_np:%s[\PIPE\netlogon]' % self.machine


# Process command-line arguments.
if __name__ == '__main__':
    unittest.main(verbosity=1)<|MERGE_RESOLUTION|>--- conflicted
+++ resolved
@@ -56,11 +56,7 @@
 # 
 # Shouldn't dump errors against a win7
 #
-<<<<<<< HEAD
-################################################################################
 import pytest
-=======
->>>>>>> cd4fe47c
 import unittest
 from tests import RemoteTestCase
 
