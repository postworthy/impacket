--- conflicted
+++ resolved
@@ -1,12 +1,4 @@
-<<<<<<< HEAD
 #!/usr/bin/env python
-# SECUREAUTH LABS. Copyright 2021 SecureAuth Corporation. All rights reserved.
-#
-# This software is provided under under a slightly modified version
-# of the Apache Software License. See the accompanying LICENSE file
-# for more information.
-#
-=======
 # Impacket - Collection of Python classes for working with network protocols.
 #
 # SECUREAUTH LABS. Copyright (C) 2021 SecureAuth Corporation. All rights reserved.
@@ -14,6 +6,4 @@
 # This software is provided under a slightly modified version
 # of the Apache Software License. See the accompanying LICENSE file
 # for more information.
-#
-pass
->>>>>>> cd4fe47c
+#