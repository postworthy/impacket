--- conflicted
+++ resolved
@@ -115,22 +115,8 @@
 
         self.target = self.targetprocessor.getTarget()
 
-<<<<<<< HEAD
-        #############################################################
-        # SMBRelay
-        # Get the data for all connections
-        smbData = smbServer.getConnectionData('SMBRelay', False)
-        if self.target in smbData:
-            # Remove the previous connection and use the last one
-            smbClient = smbData[self.target]['SMBClient']
-            del smbClient
-            del smbData[self.target]
-
-        LOG.info("SMBD: Received connection from %s, attacking target %s://%s" % (connData['ClientIP'], self.target.scheme, self.target.netloc))
-=======
         LOG.info("SMBD-%s: Received connection from %s, attacking target %s://%s" % (connId, connData['ClientIP'], self.target.scheme,
                                                                                   self.target.netloc))
->>>>>>> 82729d3a
 
         try:
             if self.config.mode.upper() == 'REFLECTION':
@@ -381,23 +367,8 @@
         # except for relying on the targetprocessor selecting the same target unless a relay was already done
         self.target = self.targetprocessor.getTarget()
 
-<<<<<<< HEAD
-        #############################################################
-        # SMBRelay
-        # Get the data for all connections
-        smbData = smbServer.getConnectionData('SMBRelay', False)
-
-        if self.target in smbData:
-            # Remove the previous connection and use the last one
-            smbClient = smbData[self.target]['SMBClient']
-            del smbClient
-            del smbData[self.target]
-
-        LOG.info("SMBD: Received connection from %s, attacking target %s://%s" % (connData['ClientIP'], self.target.scheme, self.target.netloc))
-=======
         LOG.info("SMBD-%s: Received connection from %s, attacking target %s://%s" % (connId, connData['ClientIP'],
                                                                                      self.target.scheme, self.target.netloc))
->>>>>>> 82729d3a
 
         try:
             if recvPacket['Flags2'] & smb.SMB.FLAGS2_EXTENDED_SECURITY == 0:
